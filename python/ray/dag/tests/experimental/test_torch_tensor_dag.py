# coding: utf-8
import logging
import os
import socket
import sys
from typing import List, Optional, Tuple

import pytest
import ray
import ray.cluster_utils
import ray.experimental.collective as collective
import torch
import time
from ray.air._internal import torch_utils
from ray.dag import InputNode
from ray.exceptions import RayChannelError
from ray.dag.output_node import MultiOutputNode
from ray.experimental.channel.gpu_communicator import (
    GPUCommunicator,
    TorchTensorAllocator,
)
from ray.experimental.channel.nccl_group import _NcclGroup
from ray._private.test_utils import (
    get_log_message,
    init_log_pubsub,
)

from ray.experimental.channel.torch_tensor_type import TorchTensorType
from ray.tests.conftest import *  # noqa
from ray.experimental.util.types import ReduceOp

logger = logging.getLogger(__name__)

if sys.platform != "linux" and sys.platform != "darwin":
    pytest.skip("Skipping, requires Linux or Mac.", allow_module_level=True)

USE_GPU = bool(os.environ.get("RAY_PYTEST_USE_GPU", 0))


@ray.remote
class TorchTensorWorker:
    def __init__(self):
        self.device = torch_utils.get_devices()[0]

    def init_distributed(self, world_size, rank):
        torch.distributed.init_process_group(
            backend="nccl", world_size=world_size, rank=rank
        )

    def send(self, shape, dtype, value: int, send_tensor=True):
        if not send_tensor:
            return 1
        return torch.ones(shape, dtype=dtype, device=self.device) * value

    def send_dict(self, entries):
        results = {}
        for key, entry in entries.items():
            value, shape, dtype = entry
            results[key] = torch.ones(shape, dtype=dtype) * value
        return results

    def send_or_raise(self, shape, dtype, value: int, raise_exception=False):
        if raise_exception:
            raise RuntimeError()
        return torch.ones(shape, dtype=dtype, device=self.device) * value

    def recv(self, tensor):
        # Check that tensor got loaded to the correct device.
        assert tensor.device == self.device
        return (tensor[0].item(), tensor.shape, tensor.dtype)

    def recv_and_matmul(self, two_d_tensor):
        """
        Receive the tensor and do some expensive computation (matmul).

        Args:
            two_d_tensor: a 2D tensor that has the same size for its dimensions
        """
        # Check that tensor got loaded to the correct device.
        assert two_d_tensor.dim() == 2
        assert two_d_tensor.size(0) == two_d_tensor.size(1)
        assert two_d_tensor.device == self.device
        torch.matmul(two_d_tensor, two_d_tensor)
        return (two_d_tensor[0][0].item(), two_d_tensor.shape, two_d_tensor.dtype)

    def recv_dict(self, tensor_dict):
        vals = {}
        for i, tensor in tensor_dict.items():
            vals[i] = self.recv(tensor)
        return vals

    def compute_with_tuple_args(self, args, i: int):
        shape, dtype, value = args[i]
        tensor = torch.ones(shape, dtype=dtype, device=self.device) * value
        return tensor

    def recv_tensor(self, tensor):
        assert tensor.device == self.device
        return tensor

    def ping(self):
        return


@ray.remote(num_cpus=1)
class TrainWorker:
    """
    This class simulates a training worker.
    """

    def __init__(self):
        pass

    def entrypoint(self, inp):
        pass

    def forward(self, inp):
        return torch.randn(10, 10)


@ray.remote
class Worker:
    def __init__(self):
        self.device = None

    def echo(self, tensor):
        assert isinstance(tensor, torch.Tensor)
        self.device = tensor.device
        return tensor

    def get_device(self):
        return self.device


@pytest.mark.parametrize("ray_start_regular", [{"num_cpus": 4}], indirect=True)
def test_torch_tensor_p2p(ray_start_regular):
    if USE_GPU:
        assert sum(node["Resources"].get("GPU", 0) for node in ray.nodes()) > 0

    actor_cls = TorchTensorWorker
    if USE_GPU:
        actor_cls = TorchTensorWorker.options(num_cpus=0, num_gpus=1)

    sender = actor_cls.remote()
    receiver = actor_cls.remote()

    shape = (10,)
    dtype = torch.float16

    # Test torch.Tensor sent between actors.
    with InputNode() as inp:
        dag = sender.send.bind(inp.shape, inp.dtype, inp[0])
        dag = dag.with_type_hint(TorchTensorType())
        dag = receiver.recv.bind(dag)

    compiled_dag = dag.experimental_compile()
    for i in range(3):
        ref = compiled_dag.execute(i, shape=shape, dtype=dtype)
        assert ray.get(ref) == (i, shape, dtype)

    # Passing tensors of different sizes is okay.
    ref = compiled_dag.execute(i, shape=(20,), dtype=dtype)
    assert ray.get(ref) == (i, (20,), dtype)

    ref = compiled_dag.execute(i, shape=(5,), dtype=dtype)
    assert ray.get(ref) == (i, (5,), dtype)


@pytest.mark.parametrize("ray_start_regular", [{"num_cpus": 4}], indirect=True)
def test_torch_tensor_as_dag_input(ray_start_regular):
    if USE_GPU:
        assert sum(node["Resources"].get("GPU", 0) for node in ray.nodes()) > 0

    actor_cls = TorchTensorWorker
    if USE_GPU:
        actor_cls = TorchTensorWorker.options(num_cpus=0, num_gpus=1)

    receiver = actor_cls.remote()

    shape = (10,)
    dtype = torch.float16

    # Test torch.Tensor as input.
    with InputNode() as inp:
        torch_inp = inp.with_type_hint(TorchTensorType())
        dag = receiver.recv.bind(torch_inp)

    compiled_dag = dag.experimental_compile()
    for i in range(3):
        ref = compiled_dag.execute(torch.ones(shape, dtype=dtype) * i)
        result = ray.get(ref)
        assert result == (i, shape, dtype)

    # Passing tensors of different sizes is okay.
    ref = compiled_dag.execute(torch.ones((20,), dtype=dtype) * i)
    assert ray.get(ref) == (i, (20,), dtype)

    ref = compiled_dag.execute(torch.ones((5,), dtype=dtype) * i)
    assert ray.get(ref) == (i, (5,), dtype)


@pytest.mark.parametrize("ray_start_regular", [{"num_cpus": 4}], indirect=True)
@pytest.mark.parametrize("enable_profiling", [False, True])
@pytest.mark.parametrize("overlap_gpu_communication", [False, True])
def test_torch_tensor_nccl(
    ray_start_regular, monkeypatch, enable_profiling, overlap_gpu_communication
):
    if not USE_GPU:
        pytest.skip("NCCL tests require GPUs")

    assert (
        sum(node["Resources"].get("GPU", 0) for node in ray.nodes()) > 1
    ), "This test requires at least 2 GPUs"

    monkeypatch.setattr(ray.dag.constants, "RAY_CG_ENABLE_PROFILING", enable_profiling)

    actor_cls = TorchTensorWorker.options(num_cpus=0, num_gpus=1)

    sender = actor_cls.remote()
    receiver = actor_cls.remote()

    shape = (10,)
    dtype = torch.float16

    # Test normal execution.
    with InputNode() as inp:
        dag = sender.send.bind(inp.shape, inp.dtype, inp[0])
        dag = dag.with_type_hint(TorchTensorType(transport="nccl"))
        dag = receiver.recv.bind(dag)

    compiled_dag = dag.experimental_compile(
        _overlap_gpu_communication=overlap_gpu_communication
    )

    # Test that we can pass different shapes and data.
    for i in range(3):
        shape = (10 * (i + 1),)
        ref = compiled_dag.execute(i, shape=shape, dtype=dtype)
        assert ray.get(ref) == (i, shape, dtype)

    # Test that actors can be reused for a new DAG.
    with InputNode() as inp:
        dag = sender.send.bind(inp.shape, inp.dtype, inp[0])
        dag = dag.with_type_hint(TorchTensorType(transport="nccl"))
        dag = receiver.recv.bind(dag)

    compiled_dag = dag.experimental_compile()

    # Test that we can pass different shapes and data.
    for i in range(3):
        shape = (10 * (i + 1),)
        ref = compiled_dag.execute(i, shape=shape, dtype=dtype)
        assert ray.get(ref) == (i, shape, dtype)


@pytest.mark.parametrize(
    "ray_start_regular, overlap_gpu_communication",
    [({"num_cpus": 4}, False), ({"num_cpus": 4}, True)],
    indirect=["ray_start_regular"],
)
def test_torch_tensor_nccl_overlap_timed(ray_start_regular, overlap_gpu_communication):
    if not USE_GPU:
        pytest.skip("NCCL tests require GPUs")

    assert (
        sum(node["Resources"].get("GPU", 0) for node in ray.nodes()) >= 4
    ), "This test requires at least 4 GPUs"

    worker_cls = TorchTensorWorker.options(num_cpus=0, num_gpus=1)
    num_senders = 3
    senders = [worker_cls.remote() for _ in range(num_senders)]
    receiver = worker_cls.remote()

    shape = (10000, 10000)
    dtype = torch.float16

    with InputNode() as inp:
        branches = [sender.send.bind(shape, dtype, inp) for sender in senders]
        branches = [
            branch.with_type_hint(
                TorchTensorType(
                    transport="nccl", _static_shape=True, _direct_return=True
                )
            )
            for branch in branches
        ]
        branches = [receiver.recv_and_matmul.bind(branch) for branch in branches]
        dag = MultiOutputNode(branches)

    # Test normal execution.
    compiled_dag = dag.experimental_compile(
        _overlap_gpu_communication=overlap_gpu_communication
    )

    start = time.monotonic()
    for i in range(5):
        ref = compiled_dag.execute(i)
        result = ray.get(ref)
        assert result == [(i, shape, dtype)] * num_senders
    duration = time.monotonic() - start
    print(f"{overlap_gpu_communication=}, {duration=}")

    compiled_dag.teardown()


def test_torch_tensor_nccl_disallows_driver(ray_start_regular):
    """
    Check that the driver cannot participate in the NCCL group, i.e. DAG input
    and output nodes cannot have a TorchTensorType(transport="nccl")
    annotation.
    """
    if not USE_GPU:
        pytest.skip("NCCL tests require GPUs")

    assert (
        sum(node["Resources"].get("GPU", 0) for node in ray.nodes()) > 1
    ), "This test requires at least 2 GPUs"

    actor_cls = TorchTensorWorker.options(num_cpus=0, num_gpus=1)

    sender = actor_cls.remote()
    receiver = actor_cls.remote()

    shape = (10,)
    dtype = torch.float16

    # Test that InputNode cannot cannot participate in the NCCL group.
    with InputNode() as inp:
        torch_inp = inp.with_type_hint(TorchTensorType(transport="nccl"))
        dag = receiver.recv.bind(torch_inp)
    with pytest.raises(
        ValueError,
        match=(
            r"DAG inputs cannot be transferred "
            "via NCCL because the driver cannot participate in the NCCL group"
        ),
    ):
        dag.experimental_compile()

    # Test that OutputNode cannot cannot participate in the NCCL group.
    with InputNode() as inp:
        dag = sender.send.bind(shape, dtype, inp)
        dag = dag.with_type_hint(TorchTensorType(transport="nccl"))

    with pytest.raises(
        ValueError,
        match=(r"Driver cannot participate in the NCCL group\."),
    ):
        dag.experimental_compile()


@pytest.mark.parametrize("ray_start_regular", [{"num_cpus": 4}], indirect=True)
def test_torch_tensor_custom_comm(ray_start_regular):
    if not USE_GPU:
        pytest.skip("NCCL tests require GPUs")

    assert (
        sum(node["Resources"].get("GPU", 0) for node in ray.nodes()) > 1
    ), "This test requires at least 2 GPUs"

    actor_cls = TorchTensorWorker.options(num_cpus=0, num_gpus=1)

    sender = actor_cls.remote()
    receiver = actor_cls.remote()

    class TestNcclGroup(GPUCommunicator):
        """
        A custom NCCL group for testing. This is a simple wrapper around `_NcclGroup`.
        """

        import cupy as cp

        def __init__(self, world_size, comm_id, actor_handles):
            self._world_size = world_size
            self._comm_id = comm_id
            self._actor_handles = actor_handles
            self._inner = None

        def initialize(self, rank: int) -> None:
            self._inner = _NcclGroup(
                self._world_size,
                self._comm_id,
                rank,
                self._actor_handles,
                torch.cuda.current_stream().cuda_stream,
            )

        def get_rank(self, actor: ray.actor.ActorHandle) -> int:
            # Implement this without forwarding to `_inner` to allow the method
            # to be called before initialization.
            actor_ids = [a._ray_actor_id for a in self._actor_handles]
            try:
                rank = actor_ids.index(actor._ray_actor_id)
            except ValueError:
                raise ValueError("Actor is not in the NCCL group.")
            return rank

        def get_world_size(self) -> int:
            # Implement this without forwarding to `_inner` to allow the method
            # to be called before initialization.
            return self._world_size

        def get_self_rank(self) -> Optional[int]:
            if self._inner is None:
                return None
            return self._inner.get_self_rank()

        def get_actor_handles(self) -> List["ray.actor.ActorHandle"]:
            return self._actor_handles

        def send(self, value: "torch.Tensor", peer_rank: int) -> None:
            return self._inner.send(value, peer_rank)

        def recv(
            self,
            shape: Tuple[int],
            dtype: "torch.dtype",
            peer_rank: int,
            allocator: Optional[TorchTensorAllocator] = None,
        ) -> "torch.Tensor":
            return self._inner.recv(shape, dtype, peer_rank, allocator=allocator)

        def allreduce(
            self,
            send_buf: "torch.Tensor",
            recv_buf: "torch.Tensor",
            op: ReduceOp = ReduceOp.SUM,
        ) -> None:
            self._inner.allreduce(send_buf, recv_buf, op)
            recv_buf += 1

        @property
        def recv_stream(self) -> Optional["cp.cuda.ExternalStream"]:
            return self._inner.recv_stream

        @property
        def send_stream(self) -> Optional["cp.cuda.ExternalStream"]:
            return self._inner.send_stream

        def destroy(self) -> None:
            return self._inner.destroy()

    from cupy.cuda import nccl

    comm_id = nccl.get_unique_id()
    nccl_group = TestNcclGroup(2, comm_id, [sender, receiver])
    with InputNode() as inp:
        dag = sender.send.bind(inp.shape, inp.dtype, inp.value)
        dag = dag.with_type_hint(TorchTensorType(transport=nccl_group))
        dag = receiver.recv.bind(dag)

    compiled_dag = dag.experimental_compile()
    for i in range(3):
        i += 1
        shape = (i * 10,)
        dtype = torch.float16
        kwargs = {
            "shape": shape,
            "dtype": dtype,
            "value": i,
        }
        ref = compiled_dag.execute(**kwargs)
        result = ray.get(ref)
        assert result == (i, shape, dtype)


@pytest.mark.parametrize("ray_start_regular", [{"num_cpus": 4}], indirect=True)
def test_torch_tensor_custom_comm_invalid(ray_start_regular):
    if not USE_GPU:
        pytest.skip("NCCL tests require GPUs")

    assert (
        sum(node["Resources"].get("GPU", 0) for node in ray.nodes()) > 1
    ), "This test requires at least 2 GPUs"

    actor_cls = TorchTensorWorker.options(num_cpus=0, num_gpus=1)

    actor1 = actor_cls.remote()
    actor2 = actor_cls.remote()

    class MockNcclGroup(GPUCommunicator):
        """
        A mock NCCL group for testing. Send and recv are not implemented.
        """

        import cupy as cp

        def __init__(self, world_size, actor_handles):
            self._world_size = world_size
            self._actor_handles = actor_handles
            self._rank = None

        def initialize(self, rank: int) -> None:
            expected_rank = self.get_rank(ray.get_runtime_context().current_actor)
            assert (
                rank == expected_rank
            ), f"NCCL actor's rank {rank} does not match expected rank {expected_rank}"
            self._rank = rank
            self._device = torch_utils.get_devices()[0]

        def get_rank(self, actor: ray.actor.ActorHandle) -> int:
            actor_ids = [a._ray_actor_id for a in self._actor_handles]
            try:
                rank = actor_ids.index(actor._ray_actor_id)
            except ValueError:
                raise ValueError("Actor is not in the NCCL group.")
            return rank

        def get_world_size(self) -> int:
            return self._world_size

        def get_self_rank(self) -> Optional[int]:
            return self._rank

        def get_actor_handles(self) -> List["ray.actor.ActorHandle"]:
            return self._actor_handles

        def send(self, value: "torch.Tensor", peer_rank: int) -> None:
            return None

        def recv(
            self,
            shape: Tuple[int],
            dtype: "torch.dtype",
            peer_rank: int,
            allocator: Optional[TorchTensorAllocator] = None,
        ) -> "torch.Tensor":
            return None

        def allreduce(
            self,
            send_buf: "torch.Tensor",
            recv_buf: "torch.Tensor",
            op: ReduceOp,
        ) -> None:
            raise NotImplementedError

        @property
        def recv_stream(self) -> Optional["cp.cuda.ExternalStream"]:
            return None

        @property
        def send_stream(self) -> Optional["cp.cuda.ExternalStream"]:
            return None

        def destroy(self) -> None:
            pass

    nccl_group = MockNcclGroup(2, [actor1, actor2])

    # Mixed usage of NCCL groups should throw an error
    # Case 1: custom NCCL group first, then default NCCL group
    with InputNode() as inp:
        dag = actor1.send.bind(inp.shape, inp.dtype, inp.value)
        dag = dag.with_type_hint(TorchTensorType(transport=nccl_group))
        dag = actor2.recv.options(num_returns=3).bind(dag)
        dag = actor2.send.bind(*dag)
        dag = dag.with_type_hint(TorchTensorType(transport="nccl"))
        dag = actor1.recv.bind(dag)
    with pytest.raises(
        ValueError,
        match=r"Accelerated DAGs do not support mixed usage of type hints.*",
    ):
        dag.experimental_compile()

    # Case 2: default NCCL group first, then custom NCCL group
    with InputNode() as inp:
        dag = actor1.send.bind(inp.shape, inp.dtype, inp.value)
        dag = dag.with_type_hint(TorchTensorType(transport="nccl"))
        dag = actor2.recv.options(num_returns=3).bind(dag)
        dag = actor2.send.bind(*dag)
        dag = dag.with_type_hint(TorchTensorType(transport=nccl_group))
        dag = actor1.recv.bind(dag)
    with pytest.raises(
        ValueError,
        match=r"Accelerated DAGs do not support mixed usage of type hints.*",
    ):
        dag.experimental_compile()

    nccl_group2 = MockNcclGroup(2, [actor1, actor2])

    # Using two different custom NCCL groups are currently not supported
    with InputNode() as inp:
        dag = actor1.send.bind(inp.shape, inp.dtype, inp.value)
        dag = dag.with_type_hint(TorchTensorType(transport=nccl_group))
        dag = actor2.recv.options(num_returns=3).bind(dag)
        dag = actor2.send.bind(*dag)
        dag = dag.with_type_hint(TorchTensorType(transport=nccl_group2))
        dag = actor1.recv.bind(dag)
    with pytest.raises(
        ValueError,
        match=(
            "Accelerated DAGs currently only support "
            "a single custom NCCL group, but multiple "
            "have been specified."
        ),
    ):
        dag.experimental_compile()


@pytest.mark.parametrize("ray_start_regular", [{"num_cpus": 4}], indirect=True)
def test_torch_tensor_custom_comm_inited(ray_start_regular):
    if not USE_GPU:
        pytest.skip("NCCL tests require GPUs")

    assert (
        sum(node["Resources"].get("GPU", 0) for node in ray.nodes()) > 1
    ), "This test requires at least 2 GPUs"
    runtime_env = {
        "env_vars": {
            "MASTER_ADDR": socket.gethostbyname(socket.gethostname()),
            "MASTER_PORT": "8888",
        }
    }
    actor_cls = TorchTensorWorker.options(
        num_cpus=0, num_gpus=1, runtime_env=runtime_env
    )

    sender = actor_cls.remote()
    receiver = actor_cls.remote()

    # Simulates that the distributed environment (e.g., torch.distributed)
    # have already been set up
    refs = [
        sender.init_distributed.remote(2, 0),
        receiver.init_distributed.remote(2, 1),
    ]
    ray.wait(refs)

    class InitedNcclGroup(GPUCommunicator):
        """
        A custom NCCL group based on existing torch.distributed setup.
        """

        import cupy as cp

        def __init__(self, world_size, actor_handles):
            self._world_size = world_size
            self._actor_handles = actor_handles
            self._rank = None

        def initialize(self, rank: int) -> None:
            expected_rank = self.get_rank(ray.get_runtime_context().current_actor)
            assert (
                rank == expected_rank
            ), f"NCCL actor's rank {rank} does not match expected rank {expected_rank}"
            self._rank = rank
            self._device = torch_utils.get_devices()[0]

        def get_rank(self, actor: ray.actor.ActorHandle) -> int:
            actor_ids = [a._ray_actor_id for a in self._actor_handles]
            try:
                rank = actor_ids.index(actor._ray_actor_id)
            except ValueError:
                raise ValueError("Actor is not in the NCCL group.")
            return rank

        def get_world_size(self) -> int:
            return self._world_size

        def get_self_rank(self) -> Optional[int]:
            return self._rank

        def get_actor_handles(self) -> List["ray.actor.ActorHandle"]:
            return self._actor_handles

        def send(self, value: "torch.Tensor", peer_rank: int) -> None:
            torch.distributed.send(value, peer_rank)

        def recv(
            self,
            shape: Tuple[int],
            dtype: "torch.dtype",
            peer_rank: int,
            allocator: Optional[TorchTensorAllocator] = None,
        ) -> "torch.Tensor":
            tensor = torch.empty(torch.Size(shape), dtype=dtype, device=self._device)
            torch.distributed.recv(tensor, peer_rank)
            return tensor

        def allreduce(
            self,
            send_buf: "torch.Tensor",
            recv_buf: "torch.Tensor",
            op: ReduceOp,
        ) -> None:
            raise NotImplementedError

        @property
        def recv_stream(self) -> Optional["cp.cuda.ExternalStream"]:
            import cupy as cp

            return cp.cuda.get_current_stream()

        @property
        def send_stream(self) -> Optional["cp.cuda.ExternalStream"]:
            import cupy as cp

            return cp.cuda.get_current_stream()

        def destroy(self) -> None:
            pass

    nccl_group = InitedNcclGroup(2, [sender, receiver])

    with InputNode() as inp:
        dag = sender.send.bind(inp.shape, inp.dtype, inp.value)
        dag = dag.with_type_hint(TorchTensorType(transport=nccl_group))
        dag = receiver.recv.bind(dag)

    compiled_dag = dag.experimental_compile()
    for i in range(3):
        i += 1
        shape = (i * 10,)
        dtype = torch.float16
        kwargs = {
            "shape": shape,
            "dtype": dtype,
            "value": i,
        }
        ref = compiled_dag.execute(**kwargs)
        result = ray.get(ref)
        assert result == (i, shape, dtype)


@pytest.mark.parametrize("ray_start_regular", [{"num_cpus": 4}], indirect=True)
def test_torch_tensor_nccl_static_shape(ray_start_regular):
    if not USE_GPU:
        pytest.skip("NCCL tests require GPUs")

    assert (
        sum(node["Resources"].get("GPU", 0) for node in ray.nodes()) > 1
    ), "This test requires at least 2 GPUs"

    actor_cls = TorchTensorWorker.options(num_cpus=0, num_gpus=1)

    sender = actor_cls.remote()
    receiver = actor_cls.remote()

    with InputNode() as inp:
        dag = sender.send.bind(inp.shape, inp.dtype, inp[0])
        dag = dag.with_type_hint(TorchTensorType(transport="nccl", _static_shape=True))
        dag = receiver.recv.bind(dag)

    compiled_dag = dag.experimental_compile()

    # Test that the DAG works as long as we send the same shape.
    shape = (10,)
    dtype = torch.float16
    for i in range(3):
        ref = compiled_dag.execute(i, shape=shape, dtype=dtype)
        assert ray.get(ref) == (i, shape, dtype)

    # Error is thrown if we send the wrong shape. Currently the receiver cannot
    # catch the exception so the DAG cannot be used again.
    with pytest.raises(RayChannelError):
        ref = compiled_dag.execute(i, shape=(20,), dtype=dtype)
        ray.get(ref)

    with pytest.raises(RayChannelError):
        ref = compiled_dag.execute(i, shape=(21,), dtype=dtype)


@pytest.mark.parametrize("ray_start_regular", [{"num_cpus": 4}], indirect=True)
def test_torch_tensor_nccl_direct_return(ray_start_regular):
    if not USE_GPU:
        pytest.skip("NCCL tests require GPUs")

    assert (
        sum(node["Resources"].get("GPU", 0) for node in ray.nodes()) > 1
    ), "This test requires at least 2 GPUs"

    actor_cls = TorchTensorWorker.options(num_gpus=1)

    sender = actor_cls.remote()
    receiver = actor_cls.remote()

    with InputNode() as inp:
        dag = sender.send.bind(inp.shape, inp.dtype, inp.value, inp.send_tensor)
        dag = dag.with_type_hint(TorchTensorType(transport="nccl", _direct_return=True))
        dag = receiver.recv.bind(dag)

    compiled_dag = dag.experimental_compile()

    for i in range(3):
        shape = (10 * (i + 1),)
        dtype = torch.float16
        ref = compiled_dag.execute(value=i, shape=shape, dtype=dtype, send_tensor=True)
        assert ray.get(ref) == (i, shape, dtype)

    # Error is thrown if we do not send a tensor. Currently the receiver cannot
    # catch the exception so the DAG cannot be used again.
    ref = compiled_dag.execute(value=i, shape=shape, dtype=dtype, send_tensor=False)
    with pytest.raises(RayChannelError):
        ray.get(ref)

    with pytest.raises(RayChannelError):
        ref = compiled_dag.execute(value=i, shape=shape, dtype=dtype, send_tensor=True)


@pytest.mark.parametrize("ray_start_regular", [{"num_cpus": 4}], indirect=True)
def test_torch_tensor_nccl_nested_dynamic(ray_start_regular):
    """
    Test nested torch.Tensor passed via NCCL. Its shape and dtype is
    dynamically declared, and there may be multiple tensors.
    """
    if not USE_GPU:
        pytest.skip("NCCL tests require GPUs")

    assert (
        sum(node["Resources"].get("GPU", 0) for node in ray.nodes()) > 1
    ), "This test requires at least 2 GPUs"

    actor_cls = TorchTensorWorker.options(num_gpus=1)

    sender = actor_cls.remote()
    receiver = actor_cls.remote()

    with InputNode() as inp:
        dag = sender.send_dict.bind(inp)
        dag = dag.with_type_hint(TorchTensorType(transport="nccl"))
        dag = receiver.recv_dict.bind(dag)

    compiled_dag = dag.experimental_compile()

    for i in range(3):
        dtype = torch.float16
        args = {j: (j, (10 * j,), dtype) for j in range(1, i + 1)}

        ref = compiled_dag.execute(args)
        result = ray.get(ref)
        assert result == args


@pytest.mark.parametrize("ray_start_regular", [{"num_cpus": 4}], indirect=True)
@pytest.mark.parametrize("static_shape", [False, True])
@pytest.mark.parametrize("direct_return", [False, True])
@pytest.mark.parametrize("overlap_gpu_communication", [False, True])
def test_torch_tensor_exceptions(
    ray_start_regular, static_shape, direct_return, overlap_gpu_communication
):
    """
    Test exceptions being thrown by a NCCL sending task.
    """
    if not USE_GPU:
        pytest.skip("NCCL tests require GPUs")

    assert (
        sum(node["Resources"].get("GPU", 0) for node in ray.nodes()) > 1
    ), "This test requires at least 2 GPUs"

    actor_cls = TorchTensorWorker.options(num_gpus=1)

    sender = actor_cls.remote()
    receiver = actor_cls.remote()

    with InputNode() as inp:
        dag = sender.send_or_raise.bind(
            inp.shape, inp.dtype, inp.value, inp.raise_exception
        )
        dag = dag.with_type_hint(
            TorchTensorType(
                _static_shape=static_shape,
                _direct_return=direct_return,
                transport="nccl",
            )
        )
        dag = receiver.recv.bind(dag)

    compiled_dag = dag.experimental_compile(
        _overlap_gpu_communication=overlap_gpu_communication
    )

    shape = (10,)
    dtype = torch.float16

    for i in range(3):
        i += 1

        ref = compiled_dag.execute(
            shape=shape,
            dtype=dtype,
            value=i,
            raise_exception=False,
        )
        result = ray.get(ref)
        assert result == (i, shape, dtype)

    # Application level exceptions are thrown to the end ray.get
    ref = compiled_dag.execute(
        shape=shape,
        dtype=dtype,
        value=i,
        raise_exception=True,
    )
    if static_shape or direct_return:
        with pytest.raises(RayChannelError):
            # TODO(swang): Ideally return the RuntimeError thrown by the
            # application instead of a generic RayChannelError.
            ray.get(ref)

        with pytest.raises(RayChannelError):
            # If using static_shape=True or direct_return=True, the DAG is not
            # usable after application-level exceptions.
            ref = compiled_dag.execute(
                shape=shape,
                dtype=dtype,
                value=i,
                raise_exception=False,
            )
    else:
        with pytest.raises(RuntimeError):
            ray.get(ref)

        # DAG should still be usable after application-level exceptions.
        ref = compiled_dag.execute(
            shape=shape,
            dtype=dtype,
            value=i,
            raise_exception=False,
        )
        result = ray.get(ref)
        assert result == (i, shape, dtype)


@pytest.mark.parametrize("ray_start_regular", [{"num_cpus": 4}], indirect=True)
def test_torch_tensor_nccl_all_reduce(ray_start_regular):
    """
    Test basic all-reduce.
    """
    if not USE_GPU:
        pytest.skip("NCCL tests require GPUs")

    assert (
        sum(node["Resources"].get("GPU", 0) for node in ray.nodes()) > 1
    ), "This test requires at least 2 GPUs"

    actor_cls = TorchTensorWorker.options(num_cpus=0, num_gpus=1)

    num_workers = 2
    workers = [actor_cls.remote() for _ in range(num_workers)]

    with InputNode() as inp:
        computes = [
            worker.compute_with_tuple_args.bind(inp, i)
            for i, worker in enumerate(workers)
        ]
        collectives = collective.allreduce.bind(computes, ReduceOp.SUM)
        recvs = [
            worker.recv.bind(collective)
            for worker, collective in zip(workers, collectives)
        ]
        dag = MultiOutputNode(recvs)

    compiled_dag = dag.experimental_compile()

    for i in range(3):
        i += 1
        shape = (i * 10,)
        dtype = torch.float16
        ref = compiled_dag.execute(
            [(shape, dtype, i + idx) for idx in range(num_workers)]
        )
        result = ray.get(ref)
        reduced_val = sum(i + idx for idx in range(num_workers))
        assert result == [(reduced_val, shape, dtype) for _ in workers]


@pytest.mark.parametrize("ray_start_regular", [{"num_cpus": 4}], indirect=True)
def test_torch_tensor_nccl_all_reduce_get_partial(ray_start_regular):
    """
    Test getting partial results from an all-reduce does not hang.
    """
    if not USE_GPU:
        pytest.skip("NCCL tests require GPUs")

    assert (
        sum(node["Resources"].get("GPU", 0) for node in ray.nodes()) > 1
    ), "This test requires at least 2 GPUs"

    actor_cls = TorchTensorWorker.options(num_cpus=0, num_gpus=1)

    num_workers = 2
    workers = [actor_cls.remote() for _ in range(num_workers)]

    shape = (10,)
    dtype = torch.float16

    with InputNode() as inp:
        computes = [
            worker.compute_with_tuple_args.bind(inp, i)
            for i, worker in enumerate(workers)
        ]
        collectives = collective.allreduce.bind(computes, ReduceOp.SUM)
        recv = workers[0].recv.bind(collectives[0])
        tensor = workers[1].recv_tensor.bind(collectives[0])
        dag = MultiOutputNode([recv, tensor, collectives[1]])

    compiled_dag = dag.experimental_compile()

    for i in range(3):
        ref = compiled_dag.execute(
            [(shape, dtype, i + idx + 1) for idx in range(num_workers)]
        )
        result = ray.get(ref)
        metadata, tensor, _ = result
        reduced_val = sum(i + idx + 1 for idx in range(num_workers))
        assert metadata == (reduced_val, shape, dtype)
        tensor = tensor.to("cpu")
        expected_tensor_val = torch.ones(shape, dtype=dtype) * reduced_val
        assert torch.equal(tensor, expected_tensor_val)


@pytest.mark.parametrize("ray_start_regular", [{"num_cpus": 4}], indirect=True)
def test_torch_tensor_nccl_all_reduce_wrong_shape(ray_start_regular):
    """
    Test an error is thrown when an all-reduce takes tensors of wrong shapes.
    """
    if not USE_GPU:
        pytest.skip("NCCL tests require GPUs")

    assert (
        sum(node["Resources"].get("GPU", 0) for node in ray.nodes()) > 1
    ), "This test requires at least 2 GPUs"

    actor_cls = TorchTensorWorker.options(num_cpus=0, num_gpus=1)

    num_workers = 2
    workers = [actor_cls.remote() for _ in range(num_workers)]

    dtype = torch.float16

    with InputNode() as inp:
        computes = [
            worker.compute_with_tuple_args.bind(inp, i)
            for i, worker in enumerate(workers)
        ]
        collectives = collective.allreduce.bind(computes, ReduceOp.SUM)
        recvs = [
            worker.recv.bind(collective)
            for worker, collective in zip(workers, collectives)
        ]
        dag = MultiOutputNode(recvs)

    compiled_dag = dag.experimental_compile()

    ref = compiled_dag.execute([((20,), dtype, idx + 1) for idx in range(num_workers)])
    reduced_val = (1 + num_workers) * num_workers / 2
    assert ray.get(ref) == [(reduced_val, (20,), dtype) for _ in range(num_workers)]

    ref = compiled_dag.execute(
        [((10 * (idx + 1),), dtype, idx + 1) for idx in range(num_workers)]
    )
    # Execution hangs because of shape mismatch and a timeout error is raised.
    with pytest.raises(RayChannelError):
        ray.get(ref)

    # The DAG will be torn down after any task throws an application-level
    # exception, such as when the task returns torch.Tensors of the wrong
    # shape or dtype. Check that we can no longer submit to the DAG.
    ref = compiled_dag.execute([((20,), dtype, 1) for _ in workers])
    with pytest.raises(RayChannelError):
        ref = compiled_dag.execute([((20,), dtype, 1) for _ in workers])


@pytest.mark.parametrize("ray_start_regular", [{"num_cpus": 4}], indirect=True)
def test_torch_tensor_nccl_all_reduce_custom_comm(ray_start_regular):
    """
    Test all-reduce works with a custom communicator.
    """
    if not USE_GPU:
        pytest.skip("NCCL tests require GPUs")

    assert (
        sum(node["Resources"].get("GPU", 0) for node in ray.nodes()) > 1
    ), "This test requires at least 2 GPUs"

    actor_cls = TorchTensorWorker.options(num_cpus=0, num_gpus=1)

    num_workers = 2
    workers = [actor_cls.remote() for _ in range(num_workers)]

    from cupy.cuda import nccl

    class TestNcclGroup(GPUCommunicator):
        """
        A custom NCCL group for testing. This is a simple wrapper around `_NcclGroup`.
        """

        import cupy as cp

        def __init__(self, world_size, comm_id, actor_handles):
            self._world_size = world_size
            self._comm_id = comm_id
            self._actor_handles = actor_handles
            self._inner = None

        def initialize(self, rank: int) -> None:
            self._inner = _NcclGroup(
                self._world_size,
                self._comm_id,
                rank,
                self._actor_handles,
                torch.cuda.current_stream().cuda_stream,
            )

        def get_rank(self, actor: ray.actor.ActorHandle) -> int:
            # Implement this without forwarding to `_inner` to allow the method
            # to be called before initialization.
            actor_ids = [a._ray_actor_id for a in self._actor_handles]
            try:
                rank = actor_ids.index(actor._ray_actor_id)
            except ValueError:
                raise ValueError("Actor is not in the NCCL group.")
            return rank

        def get_world_size(self) -> int:
            # Implement this without forwarding to `_inner` to allow the method
            # to be called before initialization.
            return self._world_size

        def get_self_rank(self) -> Optional[int]:
            if self._inner is None:
                return None
            return self._inner.get_self_rank()

        def get_actor_handles(self) -> List["ray.actor.ActorHandle"]:
            return self._actor_handles

        def send(self, value: "torch.Tensor", peer_rank: int) -> None:
            return self._inner.send(value, peer_rank)

        def recv(
            self,
            shape: Tuple[int],
            dtype: "torch.dtype",
            peer_rank: int,
            allocator: Optional[TorchTensorAllocator] = None,
        ) -> "torch.Tensor":
            return self._inner.recv(shape, dtype, peer_rank, allocator=allocator)

        def allreduce(
            self,
            send_buf: "torch.Tensor",
            recv_buf: "torch.Tensor",
            op: ReduceOp = ReduceOp.SUM,
        ) -> None:
            self._inner.allreduce(send_buf, recv_buf, op)
            recv_buf += 1

        @property
        def recv_stream(self) -> Optional["cp.cuda.ExternalStream"]:
            return self._inner.recv_stream

        @property
        def send_stream(self) -> Optional["cp.cuda.ExternalStream"]:
            return self._inner.send_stream

        def destroy(self) -> None:
            return self._inner.destroy()

    comm_id = nccl.get_unique_id()
    nccl_group = TestNcclGroup(2, comm_id, workers)
    with InputNode() as inp:
        computes = [
            worker.compute_with_tuple_args.bind(inp, i)
            for i, worker in enumerate(workers)
        ]
        collectives = collective.allreduce.bind(computes, transport=nccl_group)
        recvs = [
            worker.recv.bind(collective)
            for worker, collective in zip(workers, collectives)
        ]
        dag = MultiOutputNode(recvs)

    compiled_dag = dag.experimental_compile()

    shape = (10,)
    dtype = torch.float16
    for i in range(3):
        ref = compiled_dag.execute(
            [(shape, dtype, i + idx + 1) for idx in range(num_workers)]
        )
        result = ray.get(ref)
        reduced_val = sum(i + idx + 1 for idx in range(num_workers))
        # The custom communicator adds 1 to the tensor after the all-reduce.
        reduced_val += 1
        assert result == [(reduced_val, shape, dtype) for _ in workers]


@pytest.mark.parametrize("ray_start_regular", [{"num_cpus": 4}], indirect=True)
def test_torch_tensor_nccl_all_reduce_scheduling(ray_start_regular):
    """
    Test scheduling avoids potential deadlocks that arise from all-reduce operations.

    inp --> x(0) --> +------------+
        |            | all-reduce |
        --> y(1) --> +------------+
        |
        --> t(0) --> recv(1)

    In the above graph, x, y, t are tensors, and the numbers inside parentheses
    identify the actors. If actor 1 launches an all-reduce with tensor y while
    actor 0 starts sending t, then actor 1 waits for actor 0 to join the all-reduce
    while actor 1 waits for actor 0 to receive t.
    """
    if not USE_GPU:
        pytest.skip("NCCL tests require GPUs")

    assert (
        sum(node["Resources"].get("GPU", 0) for node in ray.nodes()) > 1
    ), "This test requires at least 2 GPUs"

    actor_cls = TorchTensorWorker.options(num_cpus=0, num_gpus=1)

    num_workers = 2
    workers = [actor_cls.remote() for _ in range(num_workers)]

    shape = (10,)
    dtype = torch.float16
    with InputNode() as inp:
        # Tensors in the all-reduce.
        x = workers[0].send.bind(shape, dtype, inp)
        y = workers[1].send.bind(shape, dtype, inp)

        # Tensor to be sent from workes[0] to workers[1].
        t = workers[0].send.bind(shape, dtype, inp)
        t.with_type_hint(TorchTensorType(transport="nccl"))

        collectives = collective.allreduce.bind([x, y])
        recv = workers[1].recv.bind(t)
        dag = MultiOutputNode([collectives[0], collectives[1], recv])

    compiled_dag = dag.experimental_compile()

    value = 10
    ref = compiled_dag.execute(value)
    result = ray.get(ref)
    reduced_value = value * 2
    expected_tensor_val = torch.ones(shape, dtype=dtype) * reduced_value
    assert torch.equal(result[0], expected_tensor_val)
    assert torch.equal(result[1], expected_tensor_val)
    assert result[2] == (value, shape, dtype)


@pytest.mark.parametrize("ray_start_regular", [{"num_cpus": 2}], indirect=True)
def test_tensor_writable_warning_suppressed(ray_start_regular):
    """When we move cpu tensor to gpu, aDAG does zero-copy with is_wriatble=False.
    Torch doesn't like it, so it prints warning. We know that it is safe to do it,
    so Ray suppress the warning message. This test verifies the warning is not
    printed in this scenario.

    """
    if not USE_GPU:
        pytest.skip("Test requires GPU")

    p = init_log_pubsub()

    @ray.remote(num_gpus=1)
    class A:
        def recv(self, tensor):
            return 1

    receiver = A.remote()

    # Test torch.Tensor as input.
    with InputNode() as inp:
        # TODO(swang): Test that we are using the minimum number of
        # channels/messages when _direct_return=True.
        torch_inp = inp.with_type_hint(TorchTensorType())
        dag = receiver.recv.bind(torch_inp)

    compiled_dag = dag.experimental_compile()
    ref = compiled_dag.execute(torch.tensor([1]))
    assert ray.get(ref) == 1
    # This should timeout because actor shouldn't print anything.
    logs = get_log_message(p, 2, timeout=3)
    # Verify nothing else is published other than autoscaler messages.
    # If warning is not suppressed, warning should be printed here.
    for log in logs:
        assert "The given NumPy array is not writable" not in log, log
    compiled_dag.teardown()


<<<<<<< HEAD
class TestTorchTensorTypeHintCustomSerializer:
    # All tests inside this file are running in the same process, so we need to
    # manually deregister the custom serializer for `torch.Tensor` before and
    # after each test to avoid side effects.
    def setup_method(self):
        ray.util.serialization.deregister_serializer(torch.Tensor)

    def teardown_method(self):
        ray.util.serialization.deregister_serializer(torch.Tensor)

    @pytest.mark.parametrize("ray_start_regular", [{"num_cpus": 4}], indirect=True)
    @pytest.mark.parametrize("tensor_device", ["cpu", "cuda"])
    def test_input_node_without_type_hint(self, ray_start_regular, tensor_device):
        """
        Since no TorchTensorType hint is provided in this compiled graph,
        normal serialization and deserialization functions are used, which will
        not move the tensor to GPU/CPU.
        """
        if not USE_GPU:
            pytest.skip("Test requires GPU")

        worker = Worker.options(num_gpus=1).remote()

        with InputNode() as inp:
            dag = worker.echo.bind(inp)

        compiled_dag = dag.experimental_compile()
        tensor = torch.tensor([5])
        if tensor_device == "cuda":
            tensor = tensor.cuda()
        ref = compiled_dag.execute(tensor)
        t = ray.get(ref)
        assert torch.equal(t, tensor)

        device = ray.get(worker.get_device.remote())
        assert device.type == tensor_device

    @pytest.mark.parametrize("ray_start_regular", [{"num_cpus": 4}], indirect=True)
    @pytest.mark.parametrize("tensor_device", ["cpu", "cuda"])
    def test_input_node_with_type_hint(self, ray_start_regular, tensor_device):
        """
        Since `inp` has a TorchTensorType hint, both the driver and `worker` will
        use the custom serializer.

        Step 1: The driver calls `serialize_tensor` to serialize `input_tensor` and
                move the tensor to CPU if it is on GPU.
        Step 2: The `worker` calls `deserialize_tensor` to deserialize `input_tensor`
               and moves it to GPU.
        Step 3: The `worker` calls `serialize_tensor` to serialize the result of
               `echo` and moves it to CPU.
        Step 4: The driver calls `deserialize_tensor` to deserialize the result of
               `echo`. Since the driver's `ChannelContext.torch_device` is CPU,
               the tensor will not be moved to GPU.
        """
        if not USE_GPU:
            pytest.skip("Test requires GPU")

        worker = Worker.options(num_gpus=1).remote()

        with InputNode() as inp:
            dag = worker.echo.bind(inp.with_type_hint(TorchTensorType()))
        compiled_dag = dag.experimental_compile()
        cpu_tensor = torch.tensor([1])
        input_tensor = cpu_tensor
        if tensor_device == "cuda":
            input_tensor = input_tensor.cuda()
        ref = compiled_dag.execute(input_tensor)
        # Verify Step 4
        t = ray.get(ref)
        assert torch.equal(t, cpu_tensor)

        # Verify Step 2
        device = ray.get(worker.get_device.remote())
        assert device.type == "cuda"

    @pytest.mark.parametrize("ray_start_regular", [{"num_cpus": 4}], indirect=True)
    def test_input_attr_nodes_with_all_tensor_type_hint(self, ray_start_regular):
        """
        Since both `inp[0]` and `inp[1]` have tensor type hint, both workers will
        use the custom serializer.

        Step 1: The driver calls `serialize_tensor` to serialize `cpu_tensor_1`
        and `cpu_tensor_2`.

        Step 2:
        * The `worker1` calls `deserialize_tensor` to deserialize `cpu_tensor_1`
          and moves it to GPU.
        * The `worker2` calls `deserialize_tensor` to deserialize `cpu_tensor_2`
          and moves it to GPU.

        Step 3:
        * The `worker1` calls `serialize_tensor` to serialize the result of
          `echo` and moves it to CPU.
        * The `worker2` calls `serialize_tensor` to serialize the result of
          `echo` and moves it to CPU.

        Step 4: The driver calls `deserialize_tensor` to deserialize the result
        of `echo`. Since the driver's `ChannelContext.torch_device` is CPU,
        the tensor will not be moved to GPU.
        """
        if not USE_GPU:
            pytest.skip("Test requires GPU")

        worker1 = Worker.options(num_gpus=1).remote()
        worker2 = Worker.options(num_gpus=1).remote()
        with InputNode() as inp:
            dag = inp[0].with_type_hint(TorchTensorType())
            branch1 = worker1.echo.bind(dag)
            dag = inp[1].with_type_hint(TorchTensorType())
            branch2 = worker2.echo.bind(dag)
            dag = MultiOutputNode([branch1, branch2])

        compiled_dag = dag.experimental_compile()
        cpu_tensor_1 = torch.tensor([1])
        cpu_tensor_2 = torch.tensor([2])
        ref = compiled_dag.execute(cpu_tensor_1, cpu_tensor_2)

        # Verify Step 4
        t1, t2 = ray.get(ref)
        assert torch.equal(t1, cpu_tensor_1)
        assert torch.equal(t2, cpu_tensor_2)

        # Verify Step 2
        device1 = ray.get(worker1.get_device.remote())
        device2 = ray.get(worker2.get_device.remote())
        assert device1.type == "cuda"
        assert device2.type == "cuda"

    @pytest.mark.parametrize("ray_start_regular", [{"num_cpus": 4}], indirect=True)
    def test_input_attr_nodes_with_and_without_type_hint(self, ray_start_regular):
        """
        Only `inp[0]` has a tensor type hint, so only `worker1` will use the custom
        serializer. Note that although we don't register the custom serializer for
        `worker2`, it still uses the custom deserializer. This is because when custom
        serializers are registered with Ray, the registered deserializer is shipped
        with the serialized value and used on the receiving end. See the comment in
        `ChannelOutputType.register_custom_serializer` for more details.

        Step 1: The driver calls `serialize_tensor` to serialize `cpu_tensor_1`
        and `cpu_tensor_2`.

        Step 2:
        * The `worker1` calls `deserialize_tensor` to deserialize `cpu_tensor_1`
          and moves it to GPU.
        * The `worker2` calls `deserialize_tensor` to deserialize `cpu_tensor_2`
          and moves it to GPU.

        Step 3:
        * The `worker1` calls `serialize_tensor` to serialize the result of `echo`
          and moves it to CPU.
        * The `worker2` calls the normal serialization function to serialize the
          result of `echo` because it doesn't have a custom serializer, so the
          tensor is still on GPU.

        Step 4:
        * The driver calls `deserialize_tensor` to deserialize the tensor from
          `worker1`. Since the driver's `ChannelContext.torch_device` is CPU,
          the tensor will not be moved to GPU.
        * The driver calls normal deserialization function to deserialize the
          tensor from `worker2`.
        """
        if not USE_GPU:
            pytest.skip("Test requires GPU")

        worker1 = Worker.options(num_gpus=1).remote()
        worker2 = Worker.options(num_gpus=1).remote()

        with InputNode() as inp:
            dag = inp[0].with_type_hint(TorchTensorType())
            branch1 = worker1.echo.bind(dag)
            dag = inp[1]
            branch2 = worker2.echo.bind(dag)
            dag = MultiOutputNode([branch1, branch2])

        compiled_dag = dag.experimental_compile()
        cpu_tensor_1 = torch.tensor([1])
        cpu_tensor_2 = torch.tensor([2])
        ref = compiled_dag.execute(cpu_tensor_1, cpu_tensor_2)
        t1, t2 = ray.get(ref)
        # Verify Step 3-1
        assert torch.equal(t1, cpu_tensor_1)
        # Verify Step 3-2
        gpu_tensor_2 = cpu_tensor_2.cuda()
        assert torch.equal(t2, gpu_tensor_2)

        # Verify Step 2
        device1 = ray.get(worker1.get_device.remote())
        device2 = ray.get(worker2.get_device.remote())
        assert device1.type == "cuda"
        assert device2.type == "cuda"
=======
@pytest.mark.parametrize("ray_start_regular", [{"num_cpus": 4}], indirect=True)
def test_torch_nccl_channel_with_local_reader(ray_start_regular):
    if not USE_GPU:
        pytest.skip("NCCL tests require GPUs")

    assert (
        sum(node["Resources"].get("GPU", 0) for node in ray.nodes()) > 1
    ), "This test requires at least 2 GPUs"

    actor_cls = TorchTensorWorker.options(num_cpus=0, num_gpus=1)

    w1 = actor_cls.remote()
    w2 = actor_cls.remote()

    shape = (10,)
    dtype = torch.float16

    # Test torch.Tensor sent between actors.
    with InputNode() as inp:
        dag = w1.send.bind(inp.shape, inp.dtype, inp[0])
        dag = dag.with_type_hint(TorchTensorType(transport="nccl"))
        branch1 = w1.recv.bind(dag)
        branch2 = w2.recv.bind(dag)
        dag = MultiOutputNode([branch1, branch2])
    compiled_dag = dag.experimental_compile()
    for i in range(3):
        ref = compiled_dag.execute(i, shape=shape, dtype=dtype)
        assert ray.get(ref) == [(i, shape, dtype), (i, shape, dtype)]

    # Passing tensors of different sizes is okay.
    ref = compiled_dag.execute(i, shape=(20,), dtype=dtype)
    assert ray.get(ref) == [(i, (20,), dtype), (i, (20,), dtype)]

    ref = compiled_dag.execute(i, shape=(5,), dtype=dtype)
    assert ray.get(ref) == [(i, (5,), dtype), (i, (5,), dtype)]


@pytest.mark.parametrize("ray_start_regular", [{"num_cpus": 4}], indirect=True)
def test_torch_nccl_channel_with_two_local_readers(ray_start_regular):
    if not USE_GPU:
        pytest.skip("NCCL tests require GPUs")
    assert (
        sum(node["Resources"].get("GPU", 0) for node in ray.nodes()) > 1
    ), "This test requires at least 2 GPUs"
    actor_cls = TorchTensorWorker.options(num_cpus=0, num_gpus=1)

    w1 = actor_cls.remote()
    w2 = actor_cls.remote()

    shape = (10,)
    dtype = torch.float16

    # Test torch.Tensor sent between actors.
    with InputNode() as inp:
        dag = w1.send.bind(inp.shape, inp.dtype, inp[0])
        dag = dag.with_type_hint(TorchTensorType(transport="nccl"))
        branch1 = w1.recv.bind(dag)
        branch2 = w1.recv.bind(dag)
        branch3 = w2.recv.bind(dag)
        dag = MultiOutputNode([branch1, branch2, branch3])
    compiled_dag = dag.experimental_compile()
    for i in range(3):
        ref = compiled_dag.execute(i, shape=shape, dtype=dtype)
        assert ray.get(ref) == [(i, shape, dtype), (i, shape, dtype), (i, shape, dtype)]

    # Passing tensors of different sizes is okay.
    ref = compiled_dag.execute(i, shape=(20,), dtype=dtype)
    assert ray.get(ref) == [(i, (20,), dtype), (i, (20,), dtype), (i, (20,), dtype)]

    ref = compiled_dag.execute(i, shape=(5,), dtype=dtype)
    assert ray.get(ref) == [(i, (5,), dtype), (i, (5,), dtype), (i, (5,), dtype)]


@pytest.mark.parametrize("ray_start_regular", [{"num_cpus": 4}], indirect=True)
def test_torch_nccl_channel_with_all_local_readers(ray_start_regular):
    if not USE_GPU:
        pytest.skip("NCCL tests require GPUs")
    assert (
        sum(node["Resources"].get("GPU", 0) for node in ray.nodes()) > 0
    ), "This test requires at least 1 GPU"
    actor_cls = TorchTensorWorker.options(num_cpus=0, num_gpus=1)

    worker = actor_cls.remote()

    with InputNode() as inp:
        dag = worker.send.bind(inp.shape, inp.dtype, inp[0])
        dag = dag.with_type_hint(TorchTensorType(transport="nccl"))
        dag = MultiOutputNode([worker.recv.bind(dag)])
    with pytest.raises(
        AssertionError,
        match=(
            "All readers are from the same actor. The TorchTensorType type hint "
            "is not needed. No NCCL channel will be created."
        ),
    ):
        dag.experimental_compile()
>>>>>>> b78a7803


if __name__ == "__main__":
    if os.environ.get("PARALLEL_CI"):
        sys.exit(pytest.main(["-n", "auto", "--boxed", "-vs", __file__]))
    else:
        sys.exit(pytest.main(["-sv", __file__]))<|MERGE_RESOLUTION|>--- conflicted
+++ resolved
@@ -1282,7 +1282,6 @@
     compiled_dag.teardown()
 
 
-<<<<<<< HEAD
 class TestTorchTensorTypeHintCustomSerializer:
     # All tests inside this file are running in the same process, so we need to
     # manually deregister the custom serializer for `torch.Tensor` before and
@@ -1473,7 +1472,8 @@
         device2 = ray.get(worker2.get_device.remote())
         assert device1.type == "cuda"
         assert device2.type == "cuda"
-=======
+
+
 @pytest.mark.parametrize("ray_start_regular", [{"num_cpus": 4}], indirect=True)
 def test_torch_nccl_channel_with_local_reader(ray_start_regular):
     if not USE_GPU:
@@ -1570,7 +1570,6 @@
         ),
     ):
         dag.experimental_compile()
->>>>>>> b78a7803
 
 
 if __name__ == "__main__":
