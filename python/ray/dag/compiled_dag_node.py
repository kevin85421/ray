import asyncio
from collections import defaultdict, deque
from dataclasses import dataclass, asdict
from typing import Any, Dict, List, Tuple, Union, Optional, Set
import logging
import threading
import time
import uuid
import traceback
from typing import NamedTuple

from ray.experimental.channel.cached_channel import CachedChannel
from ray.experimental.channel.gpu_communicator import GPUCommunicator
import ray
from ray.exceptions import RayTaskError, RayChannelError
from ray.util.annotations import PublicAPI
from ray.experimental.compiled_dag_ref import (
    CompiledDAGRef,
    CompiledDAGFuture,
    _process_return_vals,
)
from ray.experimental.channel import (
    ChannelInterface,
    ChannelOutputType,
    ReaderInterface,
    SynchronousReader,
    WriterInterface,
    SynchronousWriter,
    AwaitableBackgroundReader,
    AwaitableBackgroundWriter,
)
from ray.util.annotations import DeveloperAPI

from ray.experimental.channel.shared_memory_channel import (
    SharedMemoryType,
)

from ray.experimental.channel.torch_tensor_nccl_channel import (
    _init_nccl_group,
    _destroy_nccl_group,
)

from ray.dag.dag_node_operation import (
    _DAGNodeOperation,
    _DAGNodeOperationType,
    _DAGOperationGraphNode,
    _build_dag_node_operation_graph,
    _generate_actor_to_execution_schedule,
)

from ray.util.scheduling_strategies import NodeAffinitySchedulingStrategy


# Holds the input arguments for an accelerated DAG node.
@PublicAPI(stability="alpha")
class RayDAGArgs(NamedTuple):
    args: Tuple[Any, ...]
    kwargs: Dict[str, Any]


logger = logging.getLogger(__name__)


@DeveloperAPI
def do_allocate_channel(
    self,
    reader_and_node_list: List[Tuple["ray.actor.ActorHandle", str]],
    typ: ChannelOutputType,
) -> ChannelInterface:
    """Generic actor method to allocate an output channel.

    Args:
        reader_and_node_list: A list of tuples, where each tuple contains a reader
            actor handle and the node ID where the actor is located.
        typ: The output type hint for the channel.

    Returns:
        The allocated channel.
    """
    self_actor = None
    try:
        self_actor = ray.get_runtime_context().current_actor
    except RuntimeError:
        # This is the driver so there is no current actor handle.
        pass

    output_channel = typ.create_channel(
        self_actor,
        reader_and_node_list,
    )
    return output_channel


@DeveloperAPI
def do_exec_tasks(
    self,
    tasks: List["ExecutableTask"],
    schedule: List[_DAGNodeOperation],
) -> None:
    """A generic actor method to begin executing the operations belonging to an
    actor. This runs an infinite loop to execute each _DAGNodeOperation in the
    order specified by the schedule. It exits only if the actor dies or an
    exception is thrown.

    Args:
        tasks: the executable tasks corresponding to the actor methods.
        schedule: A list of _DAGNodeOperation that should be executed in order.
    """
    try:
        for task in tasks:
            task.prepare()

        done = False
        while True:
            if done:
                break
            for operation in schedule:
                print(f"Executing operation {operation.type}")
                done = tasks[operation.exec_task_idx].exec_operation(
                    self, operation.type
                )
                if done:
                    break
    except Exception:
        logging.exception("Compiled DAG task exited with exception")
        raise


@DeveloperAPI
def do_profile_tasks(
    self,
    tasks: List["ExecutableTask"],
    schedule: List[_DAGNodeOperation],
) -> None:
    """A generic actor method similar to `do_exec_tasks`, but with profiling enabled.

    Args:
        tasks: the executable tasks corresponding to the actor methods.
        schedule: A list of _DAGNodeOperation that should be executed in order.
    """
    try:
        for task in tasks:
            task.prepare()

        if not hasattr(self, "__ray_adag_events"):
            self.__ray_adag_events = []

        done = False
        while True:
            if done:
                break
            for operation in schedule:
                start_t = time.perf_counter()
                task = tasks[operation.exec_task_idx]
                done = tasks[operation.exec_task_idx].exec_operation(
                    self, operation.type
                )
                end_t = time.perf_counter()

                self.__ray_adag_events.append(
                    _ExecutableTaskRecord(
                        actor_classname=self.__class__.__name__,
                        actor_name=ray.get_runtime_context().get_actor_name(),
                        actor_id=ray.get_runtime_context().get_actor_id(),
                        method_name=task.method_name,
                        bind_index=task.bind_index,
                        operation=operation.type.value,
                        start_t=start_t,
                        end_t=end_t,
                    )
                )

                if done:
                    break
    except Exception:
        logging.exception("Compiled DAG task exited with exception")
        raise


@DeveloperAPI
def do_cancel_executable_tasks(self, tasks: List["ExecutableTask"]) -> None:
    for task in tasks:
        task.cancel()


def _wrap_exception(exc):
    backtrace = ray._private.utils.format_error_message(
        "".join(traceback.format_exception(type(exc), exc, exc.__traceback__)),
        task_exception=True,
    )
    wrapped = RayTaskError(
        function_name="do_exec_tasks",
        traceback_str=backtrace,
        cause=exc,
    )
    return wrapped


@DeveloperAPI
class CompiledTask:
    """Wraps the normal Ray DAGNode with some metadata."""

    def __init__(self, idx: int, dag_node: "ray.dag.DAGNode"):
        """
        Args:
            idx: A unique index into the original DAG.
            dag_node: The original DAG node created by the user.
        """
        self.idx = idx
        self.dag_node = dag_node

        # Dict from task index to actor handle for immediate downstream tasks.
        self.downstream_task_idxs: Dict[int, "ray.actor.ActorHandle"] = {}
        # Multiple return values are written to separate `output_channels`.
        # `output_idxs` represents the tuple index of the output value for
        # multiple returns in a tuple. If an output index is None, it means
        # the complete return value is written to the output channel.
        # Otherwise, the return value is a tuple and the index is used
        # to extract the value to be written to the output channel.
        self.output_channels: List[ChannelInterface] = []
        self.output_idxs: List[Optional[int]] = []
        self.arg_type_hints: List["ChannelOutputType"] = []

    @property
    def args(self) -> Tuple[Any]:
        return self.dag_node.get_args()

    @property
    def kwargs(self) -> Dict[str, Any]:
        return self.dag_node.get_kwargs()

    @property
    def num_readers(self) -> int:
        return len(self.downstream_task_idxs)

    def __str__(self) -> str:
        return f"""
Node: {self.dag_node}
Arguments: {self.args}
Outputs: {self.output_channels}
"""


@DeveloperAPI
class DAGInputAdapter:
    """Adapter to extract individual positional arguments and kwargs
    from objects read from DAG input channel."""

    def __init__(
        self,
        input_attr_node: Optional["ray.dag.InputAttributeNode"],
        dag_input_channel: "ray.experimental.channel.ChannelInterface",
    ):
        """
        Args:
            input_attr_node: The input attribute node that this adapter is
                created for. None should be used when creating an adapter for
                the DAG input node itself; in this case, the adapter will
                extract the 0th positional argument.
            dag_input_channel: The DAG input channel.
        """
        self._dag_input_channel = dag_input_channel

        def extractor(key: Union[int, str]):
            def extract_arg(raw_args):
                if not isinstance(raw_args, RayDAGArgs):
                    # Fast path for a single input.
                    return raw_args
                else:
                    assert isinstance(raw_args, RayDAGArgs)
                    args = raw_args.args
                    kwargs = raw_args.kwargs

                if isinstance(key, int):
                    return args[key]
                else:
                    return kwargs[key]

            return extract_arg

        if input_attr_node:
            key = input_attr_node.key
        else:
            key = 0
        self._adapt_method = extractor(key)

    def adapt(self, input):
        return self._adapt_method(input)

    def get_dag_input_channel(self):
        return self._dag_input_channel


class _ExecutableTaskInput:
    """Represents an input to an ExecutableTask.

    Args:
        input_variant: either an unresolved input (when type is ChannelInterface
            or DAGInputAdapter), or a resolved input value (when type is Any)
        channel_idx: if input_variant is an unresolved input, this is the index
            into the input channels list.
    """

    def __init__(
        self,
        input_variant: Union[ChannelInterface, DAGInputAdapter, Any],
        channel_idx: Optional[int],
    ):
        self.input_variant = input_variant
        self.channel_idx = channel_idx

    def resolve(self, channel_results: Any) -> Any:
        """
        Resolve the input value from the channel results.

        Args:
            channel_results: The results from reading the input channels.
        """

        if isinstance(self.input_variant, ChannelInterface):
            value = channel_results[self.channel_idx]
        elif isinstance(self.input_variant, DAGInputAdapter):
            adapter = self.input_variant
            value = adapter.adapt(channel_results[self.channel_idx])
        else:
            value = self.input_variant
        return value


@DeveloperAPI
class ExecutableTask:
    """A task that can be executed in a compiled DAG, and it
    corresponds to an actor method.
    """

    def __init__(
        self,
        task: "CompiledTask",
        resolved_args: List[Any],
        resolved_kwargs: Dict[str, Any],
    ):
        """
        Args:
            task: The CompiledTask that this ExecutableTask corresponds to.
            resolved_args: The arguments to the method. Arguments that are
                not Channels will get passed through to the actor method.
                If the argument is a channel, it will be replaced by the
                value read from the channel before the method executes.
            resolved_kwargs: The keyword arguments to the method. Currently, we
                do not support binding kwargs to other DAG nodes, so the values
                of the dictionary cannot be Channels.
        """
        self.method_name = task.dag_node.get_method_name()
        self.bind_index = task.dag_node._get_bind_index()
        self.output_channels = task.output_channels
        self.output_idxs = task.output_idxs
        self.input_type_hints: List["ChannelOutputType"] = task.arg_type_hints
        self.output_type_hint: "ChannelOutputType" = task.dag_node.type_hint

        self.input_channels: List[ChannelInterface] = []
        self.task_inputs: List[_ExecutableTaskInput] = []
        self.resolved_kwargs: Dict[str, Any] = resolved_kwargs
        # A unique index which can be used to index into `idx_to_task` to get
        # the corresponding task.
        self.task_idx = task.idx

        # Reverse map for input_channels: maps an input channel to
        # its index in input_channels.
        input_channel_to_idx: dict[ChannelInterface, int] = {}

        for arg in resolved_args:
            if isinstance(arg, ChannelInterface) or isinstance(arg, DAGInputAdapter):
                if isinstance(arg, ChannelInterface):
                    channel = arg
                else:
                    adapter = arg
                    channel = adapter.get_dag_input_channel()

                if channel in input_channel_to_idx:
                    # The same channel was added before, so reuse the index.
                    channel_idx = input_channel_to_idx[channel]
                else:
                    # Add a new channel to the list of input channels.
                    self.input_channels.append(channel)
                    channel_idx = len(self.input_channels) - 1
                    input_channel_to_idx[channel] = channel_idx

                task_input = _ExecutableTaskInput(arg, channel_idx)
            else:
                task_input = _ExecutableTaskInput(arg, None)
            self.task_inputs.append(task_input)

        # Currently DAGs do not support binding kwargs to other DAG nodes.
        for val in self.resolved_kwargs.values():
            assert not isinstance(val, ChannelInterface)
            assert not isinstance(val, DAGInputAdapter)

        # Input reader to read input data from upstream DAG nodes.
        self.input_reader: ReaderInterface = SynchronousReader(self.input_channels)
        # Output writer to write output data to downstream DAG nodes.
        self.output_writer: WriterInterface = SynchronousWriter(
            self.output_channels, self.output_idxs
        )
        # Store the intermediate result of a READ or COMPUTE operation.
        # The result of a READ operation will be used by a COMPUTE operation,
        # and the result of a COMPUTE operation will be used by a WRITE operation.
        self._intermediate_buffer: Any = None

    def cancel(self):
        """
        Close all the input channels and the output channel. The exact behavior
        depends on the type of channel. Typically, it will release the resources
        used by the channels.
        """
        self.input_reader.close()
        self.output_writer.close()

    def prepare(self):
        """
        Prepare the task for execution. The `exec_operation` function can only
        be called after `prepare` has been called.
        """
        for typ_hint in self.input_type_hints:
            typ_hint.register_custom_serializer()
        self.output_type_hint.register_custom_serializer()
        self.input_reader.start()
        self.output_writer.start()

    def set_intermediate_buffer(self, data: Any):
        """
        Store the intermediate result of a READ or COMPUTE operation.

        Args:
            data: The intermediate result of a READ or COMPUTE operation.
        """
        assert self._intermediate_buffer is None
        self._intermediate_buffer = data

    def reset_intermediate_buffer(self) -> Any:
        """
        Retrieve the intermediate result of a READ or COMPUTE operation,
        and reset the intermediate buffer to None.

        Returns:
            The intermediate result of a READ or COMPUTE operation.
        """
        data = self._intermediate_buffer
        self._intermediate_buffer = None
        return data

    def _read(self) -> bool:
        """
        Read input data from upstream DAG nodes and cache the intermediate result.

        Returns:
            True if system error occurs and exit the loop; otherwise, False.
        """
        assert self._intermediate_buffer is None
        exit = False
        try:
            input_data = self.input_reader.read()
            self.set_intermediate_buffer(input_data)
        except RayChannelError:
            # Channel closed. Exit the loop.
            exit = True
        return exit

    def _compute(self, class_handle) -> bool:
        """
        Retrieve the intermediate result from the READ operation and perform the
        computation. Then, cache the new intermediate result. The caller must ensure
        that the last operation executed is READ so that the function retrieves the
        correct intermediate result.

        Args:
            class_handle: An instance of the class to which the actor belongs. For
                example, the type of `class_handle` is <class 'xxxx.Worker'> if the
                actor belongs to the `class Worker` class.

        Returns:
            True if system error occurs and exit the loop; otherwise, False.
        """
        input_data = self.reset_intermediate_buffer()
        method = getattr(class_handle, self.method_name)
        try:
            _process_return_vals(input_data, return_single_output=False)
        except Exception as exc:
            # Previous task raised an application-level exception.
            # Propagate it and skip the actual task. We don't need to wrap the
            # exception in a RayTaskError here because it has already been wrapped
            # by the previous task.
            self.set_intermediate_buffer(exc)
            return False

        resolved_inputs = []
        for task_input in self.task_inputs:
            resolved_inputs.append(task_input.resolve(input_data))

        try:
            output_val = method(*resolved_inputs, **self.resolved_kwargs)
        except Exception as exc:
            output_val = _wrap_exception(exc)
        self.set_intermediate_buffer(output_val)
        return False

    def _write(self) -> bool:
        """
        Retrieve the intermediate result from the COMPUTE operation and write to its
        downstream DAG nodes. The caller must ensure that the last operation executed
        is COMPUTE so that the function retrieves the correct intermediate result.

        Returns:
            True if system error occurs and exit the loop; otherwise, False.
        """
        output_val = self.reset_intermediate_buffer()
        exit = False
        try:
            self.output_writer.write(output_val)
        except RayChannelError:
            # Channel closed. Exit the loop.
            exit = True
        return exit

    def exec_operation(
        self,
        class_handle,
        op_type: _DAGNodeOperationType,
    ) -> bool:
        """
        An ExecutableTask corresponds to a DAGNode. It consists of three
        operations: READ, COMPUTE, and WRITE, which should be executed in
        order to ensure that each operation can read the correct intermediate
        result.

        Args:
            class_handle: The handle of the class to which the actor belongs.
            op_type: The type of the operation. Possible types are READ,
                COMPUTE, and WRITE.

        Returns:
            True if the next operation should not be executed; otherwise, False.
        """
        if op_type == _DAGNodeOperationType.READ:
            return self._read()
        elif op_type == _DAGNodeOperationType.COMPUTE:
            return self._compute(class_handle)
        elif op_type == _DAGNodeOperationType.WRITE:
            return self._write()


@dataclass
class _ExecutableTaskRecord:
    actor_classname: str
    actor_name: str
    actor_id: str
    method_name: str
    bind_index: int
    operation: str
    start_t: float
    end_t: float

    def to_dict(self):
        return asdict(self)


@DeveloperAPI
class CompiledDAG:
    """Experimental class for accelerated execution.

    This class should not be called directly. Instead, create
    a ray.dag and call experimental_compile().

    See REP https://github.com/ray-project/enhancements/pull/48 for more
    information.
    """

    @ray.remote(num_cpus=0)
    class DAGDriverProxyActor:
        """
        To support the driver as a reader, the output writer needs to be able to invoke
        remote functions on the driver. This is necessary so that the output writer can
        create a reader ref on the driver node, and later potentially create a larger
        reader ref on the driver node if the channel backing store needs to be resized.
        However, remote functions cannot be invoked on the driver.

        An accelerated DAG creates an actor from this class when the DAG is intialized.
        The actor is on the same node as the driver. This class has an empty
        implementation, though it serves as a way for the output writer to invoke remote
        functions on the driver node.
        """

        pass

    def __init__(
        self,
        execution_timeout: Optional[float] = None,
        buffer_size_bytes: Optional[int] = None,
        enable_asyncio: bool = False,
        asyncio_max_queue_size: Optional[int] = None,
        max_buffered_results: Optional[int] = None,
        max_inflight_executions: Optional[int] = None,
    ):
        """
        Args:
            execution_timeout: The maximum time in seconds to wait for execute() calls.
                None means using default timeout (DAGContext.execution_timeout),
                0 means immediate timeout (immediate success or timeout without
                blocking), -1 means infinite timeout (block indefinitely).
            buffer_size_bytes: The number of bytes to allocate for object data and
                metadata. Each argument passed to a task in the DAG must be
                less than or equal to this value when serialized.
            enable_asyncio: Whether to enable asyncio. If enabled, caller must
                be running in an event loop and must use `execute_async` to
                invoke the DAG. Otherwise, the caller should use `execute` to
                invoke the DAG.
            asyncio_max_queue_size: Optional parameter to limit how many DAG
                inputs can be queued at a time. The actual number of concurrent
                DAG invocations may be higher than this, if there are already
                inputs being processed by the DAG executors. If used, the
                caller is responsible for preventing deadlock, i.e. if the
                input queue is full, another asyncio task is reading from the
                DAG output. It is only used when enable_asyncio=True.
            max_buffered_results: The maximum number of execution results that
                are allowed to be buffered. Setting a higher value allows more
                DAGs to be executed before `ray.get()` must be called but also
                increases the memory usage. Note that if the number of ongoing
                executions is beyond the DAG capacity, the new execution would
                be blocked in the first place; therefore, this limit is only
                enforced when it is smaller than the DAG capacity.
            max_inflight_executions: The maximum number of in-flight executions that
                are allowed to be sent to this DAG. Before submitting more requests,
                the caller is responsible for calling ray.get to get the result,
                otherwise, RayAdagCapacityExceeded is raised.

        Returns:
            Channel: A wrapper around ray.ObjectRef.
        """
        from ray.dag import DAGContext

        ctx = DAGContext.get_current()

        self._enable_asyncio: bool = enable_asyncio
        self._fut_queue = asyncio.Queue()
        self._asyncio_max_queue_size: Optional[int] = asyncio_max_queue_size
        # TODO(rui): consider unify it with asyncio_max_queue_size
        self._max_buffered_results: Optional[int] = max_buffered_results
        if self._max_buffered_results is None:
            self._max_buffered_results = ctx.max_buffered_results
        self._max_inflight_executions = max_inflight_executions
        if self._max_inflight_executions is None:
            self._max_inflight_executions = ctx.max_inflight_executions
        self._dag_id = uuid.uuid4().hex
        self._execution_timeout: Optional[float] = execution_timeout
        if self._execution_timeout is None:
            self._execution_timeout = ctx.execution_timeout
        self._buffer_size_bytes: Optional[int] = buffer_size_bytes
        if self._buffer_size_bytes is None:
            self._buffer_size_bytes = ctx.buffer_size_bytes

        self._default_type_hint: ChannelOutputType = SharedMemoryType(
            self._buffer_size_bytes,
            # We conservatively set num_shm_buffers to _max_inflight_executions.
            # It means that the DAG can be underutilized, but it guarantees there's
            # no false positive timeouts.
            num_shm_buffers=self._max_inflight_executions,
        )
        if not isinstance(self._buffer_size_bytes, int) or self._buffer_size_bytes <= 0:
            raise ValueError(
                "`buffer_size_bytes` must be a positive integer, found "
                f"{self._buffer_size_bytes}"
            )

        # Used to ensure that the future returned to the
        # caller corresponds to the correct DAG output. I.e.
        # order of futures added to fut_queue should match the
        # order of inputs written to the DAG.
        self._dag_submission_lock = asyncio.Lock()

        # idx -> CompiledTask.
        self.idx_to_task: Dict[int, "CompiledTask"] = {}
        # DAGNode -> idx.
        self.dag_node_to_idx: Dict["ray.dag.DAGNode", int] = {}
        # idx counter.
        self.counter: int = 0

        # Attributes that are set during preprocessing.
        # Preprocessing identifies the input node and output node.
        self.input_task_idx: Optional[int] = None
        self.output_task_idx: Optional[int] = None
        self._has_single_output: bool = False
        # Number of expected positional args and kwargs that may be passed to
        # dag.execute.
        self._input_num_positional_args: Optional[int] = None
        self._input_kwargs: Tuple[str, ...] = None
        self.actor_task_count: Dict["ray._raylet.ActorID", int] = defaultdict(int)

        # Cached attributes that are set during compilation.
        self.dag_input_channels: Optional[List[ChannelInterface]] = None
        self.dag_output_channels: Optional[List[ChannelInterface]] = None
        self._dag_submitter: Optional[WriterInterface] = None
        self._dag_output_fetcher: Optional[ReaderInterface] = None

        # ObjectRef for each worker's task. The task is an infinite loop that
        # repeatedly executes the method specified in the DAG.
        self.worker_task_refs: Dict["ray.actor.ActorHandle", "ray.ObjectRef"] = {}
        # Set of actors present in the DAG.
        self.actor_refs = set()
        self.actor_to_tasks: Dict[
            "ray.actor.ActorHandle", List["CompiledTask"]
        ] = defaultdict(list)
        self.actor_to_executable_tasks: Dict[
            "ray.actor.ActorHandle", List["ExecutableTask"]
        ] = {}
        # Mapping from the actor handle to the execution schedule which is a list
        # of operations to be executed.
        self.actor_to_execution_schedule: Dict[
            "ray.actor.ActorHandle", List[_DAGNodeOperation]
        ] = defaultdict(list)
        # Mapping from the actor handle to the node ID that the actor is on.
        self.actor_to_node_id: Dict["ray.actor.ActorHandle", str] = {}

        # Type hints specified by the user for DAG (intermediate) outputs.
        self._type_hints = []

        # This is set to true when type hint of `transport="nccl"`` is used
        self._use_default_nccl_group = False
        # This is set to the specified custom nccl group
        # if there exists a type hint of `transport=nccl_group`
        self._custom_nccl_group: Optional[GPUCommunicator] = None
        # Uniquely identifies the NCCL communicator that will be used within
        # this DAG, if any.
        self._nccl_group_id: Optional[str] = None
        # The index of the current execution. It is incremented each time
        # the DAG is executed.
        self._execution_index: int = 0
        # The maximum index of finished executions.
        # All results with higher indexes have not been generated yet.
        self._max_finished_execution_index: int = -1
        self._result_buffer: Dict[int, Any] = {}

        def _get_creator_or_proxy_actor() -> "ray.actor.ActorHandle":
            """
            Get the creator actor or proxy actor handle of the DAG.

            If the current process is an actor, it is the creator of the DAG,
            its actor handle is returned. Otherwise, create a proxy actor and
            return its actor handle. Note that this actor is always on the same
            node where the DAG is created.

            Returns:
              Return the actor handle if the current task is an actor method.
              Create a DAGDriverProxyActor actor and return its handle if the
              current process is the driver process.

            Raises:
                NotImplementedError: If the current process is a Ray task.
            """
            runtime_context = ray.get_runtime_context()
            if runtime_context.worker.mode == ray.WORKER_MODE:
                try:
                    return ray.get_runtime_context().current_actor
                except RuntimeError:
                    raise NotImplementedError(
                        "Compiled DAGs currently require the InputNode() to be the "
                        "driver process or an actor method. Ray task is not supported."
                    )
            # Creates the driver actor on the same node as the driver.
            #
            # To support the driver as a reader, the output writer needs to be able to
            # invoke remote functions on the driver (e.g., to create the reader ref, to
            # create a reader ref for a larger object when the channel backing store is
            # resized, etc.). The driver actor serves as a way for the output writer
            # to invoke remote functions on the driver node.
            return CompiledDAG.DAGDriverProxyActor.options(
                scheduling_strategy=NodeAffinitySchedulingStrategy(
                    ray.get_runtime_context().get_node_id(), soft=False
                )
            ).remote()

        self._creator_or_proxy_actor = _get_creator_or_proxy_actor()

    def increment_max_finished_execution_index(self) -> None:
        """Increment the max finished execution index. It is used to
        figure out the max number of in-flight requests to the DAG
        """
        self._max_finished_execution_index += 1

    @property
    def has_single_output(self):
        return self._has_single_output

    def get_id(self) -> str:
        """
        Get the unique ID of the compiled DAG.
        """
        return self._dag_id

    def __str__(self) -> str:
        return f"CompiledDAG({self._dag_id})"

    def _add_node(self, node: "ray.dag.DAGNode") -> None:
        idx = self.counter
        self.idx_to_task[idx] = CompiledTask(idx, node)
        self.dag_node_to_idx[node] = idx
        self.counter += 1

    def _preprocess(self) -> None:
        """Before compiling, preprocess the DAG to build an index from task to
        upstream and downstream tasks, and to set the input and output node(s)
        of the DAG.

        This function is idempotent.
        """
        from ray.dag import (
            DAGNode,
            ClassMethodNode,
            FunctionNode,
            InputAttributeNode,
            InputNode,
            MultiOutputNode,
        )

        self.input_task_idx, self.output_task_idx = None, None
        self.actor_task_count.clear()
        self._type_hints.clear()

        nccl_actors: Set["ray.actor.ActorHandle"] = set()

        # Find the input node to the DAG.
        for idx, task in self.idx_to_task.items():
            if isinstance(task.dag_node, InputNode):
                assert self.input_task_idx is None, "More than one InputNode found"
                self.input_task_idx = idx

        # Find the (multi-)output node to the DAG.
        for idx, task in self.idx_to_task.items():
            if idx == self.input_task_idx or isinstance(
                task.dag_node, InputAttributeNode
            ):
                continue
            if (
                len(task.downstream_task_idxs) == 0
                and task.dag_node.is_adag_output_node
            ):
                assert self.output_task_idx is None, "More than one output node found"
                self.output_task_idx = idx

        assert self.output_task_idx is not None
        output_node = self.idx_to_task[self.output_task_idx].dag_node
        # Add an MultiOutputNode to the end of the DAG if it's not already there.
        if not isinstance(output_node, MultiOutputNode):
            self._has_single_output = True
            output_node = MultiOutputNode([output_node])
            self._add_node(output_node)
            self.output_task_idx = self.dag_node_to_idx[output_node]

        # TODO: Support no-input DAGs (use an empty object to signal).
        if self.input_task_idx is None:
            raise NotImplementedError(
                "Compiled DAGs currently require exactly one InputNode"
            )

        # Whether the DAG binds directly to the InputNode(), versus binding to
        # a positional arg or kwarg of the input. For example, a.foo.bind(inp)
        # instead of a.foo.bind(inp[0]) or a.foo.bind(inp.key).
        direct_input: Optional[bool] = None
        # Collect the set of InputNode keys bound to DAG node args.
        input_positional_args: Set[int] = set()
        input_kwargs: Set[str] = set()

        # For each task node, set its upstream and downstream task nodes.
        # Also collect the set of tasks that produce torch.tensors.
        for task_idx, task in self.idx_to_task.items():
            dag_node = task.dag_node
            if not (
                isinstance(dag_node, InputNode)
                or isinstance(dag_node, InputAttributeNode)
                or isinstance(dag_node, MultiOutputNode)
                or isinstance(dag_node, ClassMethodNode)
            ):
                if isinstance(dag_node, FunctionNode):
                    # TODO(swang): Support non-actor tasks.
                    raise NotImplementedError(
                        "Compiled DAGs currently only support actor method nodes"
                    )
                else:
                    raise ValueError(f"Found unsupported node of type {type(dag_node)}")

            if isinstance(dag_node, ClassMethodNode) and dag_node.is_class_method_call:
                actor_handle = dag_node._get_actor_handle()
                if actor_handle is None:
                    raise ValueError(
                        "Compiled DAGs can only bind methods to an actor "
                        "that is already created with Actor.remote()"
                    )

                self.actor_task_count[actor_handle._actor_id] += 1

                if dag_node.type_hint.requires_nccl():
                    # Add all writers to the NCCL group.
                    nccl_actors.add(actor_handle)
                    custom_nccl_group = dag_node.type_hint.get_custom_nccl_group()
                    mixed_nccl_group_error_message = (
                        "Accelerated DAGs do not support mixed usage of "
                        "type hints of default NCCL group "
                        '(i.e., TorchTensor(transport="nccl"))'
                        "and custom NCCL group "
                        "(i.e., TorchTensor(transport=nccl_group)). "
                        "Please check all the TorchTensor type hints and "
                        "make sure only one type of NCCL transport is specified."
                    )
                    if custom_nccl_group is None:
                        if self._custom_nccl_group is not None:
                            raise ValueError(mixed_nccl_group_error_message)
                        self._use_default_nccl_group = True
                    else:
                        if self._use_default_nccl_group:
                            raise ValueError(mixed_nccl_group_error_message)
                        if self._custom_nccl_group is not None:
                            if self._custom_nccl_group != custom_nccl_group:
                                raise ValueError(
                                    "Accelerated DAGs currently only support "
                                    "a single custom NCCL group, but multiple "
                                    "have been specified. Check all the "
                                    "TorchTensor(transport=nccl_group) type hints "
                                    "to make sure only one NCCL group is used."
                                )
                        self._custom_nccl_group = custom_nccl_group
            elif isinstance(dag_node, InputNode):
                if dag_node.type_hint.requires_nccl():
                    raise ValueError(
                        "DAG inputs cannot be transferred via NCCL because "
                        "the driver cannot participate in the NCCL group"
                    )

            if type(dag_node.type_hint) == ChannelOutputType:
                # No type hint specified by the user. Replace
                # with the default type hint for this DAG.
                dag_node.with_type_hint(self._default_type_hint)

            for _, val in task.kwargs.items():
                if isinstance(val, DAGNode):
                    raise ValueError(
                        "Compiled DAG currently does not support binding to "
                        "other DAG nodes as kwargs"
                    )

            for _, arg in enumerate(task.args):
                if not isinstance(arg, DAGNode):
                    continue

                upstream_node_idx = self.dag_node_to_idx[arg]
                upstream_task = self.idx_to_task[upstream_node_idx]
                downstream_actor_handle = None
                if (
                    isinstance(dag_node, ClassMethodNode)
                    and dag_node.is_class_method_call
                ):
                    downstream_actor_handle = dag_node._get_actor_handle()

                if isinstance(upstream_task.dag_node, InputAttributeNode):
                    # Record all of the keys used to index the InputNode.
                    # During execution, we will check that the user provides
                    # the same args and kwargs.
                    if isinstance(upstream_task.dag_node.key, int):
                        input_positional_args.add(upstream_task.dag_node.key)
                    elif isinstance(upstream_task.dag_node.key, str):
                        input_kwargs.add(upstream_task.dag_node.key)
                    else:
                        raise ValueError(
                            "InputNode() can only be indexed using int "
                            "for positional args or str for kwargs."
                        )

                    if direct_input is not None and direct_input:
                        raise ValueError(
                            "All tasks must either use InputNode() "
                            "directly, or they must index to specific args or "
                            "kwargs."
                        )
                    direct_input = False

                    # If the upstream node is an InputAttributeNode, treat the
                    # DAG's input node as the actual upstream node
                    upstream_task = self.idx_to_task[self.input_task_idx]

                elif isinstance(upstream_task.dag_node, InputNode):
                    if direct_input is not None and not direct_input:
                        raise ValueError(
                            "All tasks must either use InputNode() directly, "
                            "or they must index to specific args or kwargs."
                        )
                    direct_input = True

                elif (
                    isinstance(upstream_task.dag_node, ClassMethodNode)
                    and upstream_task.dag_node.is_class_method_call
                ):
                    from ray.dag.constants import RAY_ADAG_ENABLE_DETECT_DEADLOCK

                    if (
                        # Ray aDAG deadlock detection has the same check, but
                        # it may be turned off because of false positives.
                        # In that case, we need this check to be active.
                        # TODO: When we clean up Ray aDAG deadlock detection
                        # this check should be done at one place only.
                        not RAY_ADAG_ENABLE_DETECT_DEADLOCK
                        and downstream_actor_handle is not None
                        and downstream_actor_handle
                        == upstream_task.dag_node._get_actor_handle()
                        and upstream_task.dag_node.type_hint.requires_nccl()
                    ):
                        raise ValueError(
                            "Compiled DAG does not support NCCL communication between "
                            "methods on the same actor. NCCL type hint is specified "
                            "for the channel from method "
                            f"{upstream_task.dag_node.get_method_name()} to method "
                            f"{dag_node.get_method_name()} on actor "
                            f"{downstream_actor_handle}. Please remove the NCCL "
                            "type hint between these methods."
                        )

                upstream_task.downstream_task_idxs[task_idx] = downstream_actor_handle
                task.arg_type_hints.append(upstream_task.dag_node.type_hint)

                if upstream_task.dag_node.type_hint.requires_nccl():
                    # Add all readers to the NCCL group.
                    nccl_actors.add(downstream_actor_handle)

            if dag_node.type_hint is not None:
                self._type_hints.append(dag_node.type_hint)

        # If there were type hints indicating transport via NCCL, initialize
        # the NCCL group on the participating actors.
        nccl_actors = list(nccl_actors)
        if None in nccl_actors:
            raise ValueError("Driver cannot participate in the NCCL group.")
        if nccl_actors and self._nccl_group_id is None:
            self._nccl_group_id = _init_nccl_group(nccl_actors, self._custom_nccl_group)

        if direct_input:
            self._input_num_positional_args = 1
        elif not input_positional_args:
            self._input_num_positional_args = 0
        else:
            self._input_num_positional_args = max(input_positional_args) + 1
        self._input_kwargs = tuple(input_kwargs)

    def _get_node_id(self, actor_handle: "ray.actor.ActorHandle") -> str:
        """
        Get the node ID of an actor handle and cache it.

        Args:
            actor_handle: The actor handle.
        Returns:
            The node ID of the actor handle.
        """
        if actor_handle in self.actor_to_node_id:
            return self.actor_to_node_id[actor_handle]
        node_id = None
        if actor_handle == self._creator_or_proxy_actor:
            node_id = ray.get_runtime_context().get_node_id()
        else:
            node_id = ray.get(
                actor_handle.__ray_call__.remote(
                    lambda self: ray.get_runtime_context().get_node_id()
                )
            )
        assert node_id is not None
        self.actor_to_node_id[actor_handle] = node_id
        return node_id

    def _get_or_compile(
        self,
    ) -> None:
        """Compile an execution path. This allocates channels for adjacent
        tasks to send/receive values. An infinite task is submitted to each
        actor in the DAG that repeatedly receives from input channel(s) and
        sends to output channel(s).

        This function is idempotent and will cache the previously allocated
        channels. After calling this function, _dag_submitter and
        _dag_output_fetcher will be set and can be used to invoke and fetch
        outputs for the DAG.
        """
        from ray.dag import (
            DAGNode,
            InputNode,
            InputAttributeNode,
            MultiOutputNode,
            ClassMethodNode,
        )

        if self.input_task_idx is None:
            self._preprocess()
        assert self.input_task_idx is not None

        if self._dag_submitter is not None:
            assert self._dag_output_fetcher is not None
            return

        frontier = [self.input_task_idx]
        visited = set()
        # Create output buffers. This loop does a breadth-first search through the DAG.
        while frontier:
            cur_idx = frontier.pop(0)
            if cur_idx in visited:
                continue
            visited.add(cur_idx)

            task = self.idx_to_task[cur_idx]
            type_hint = task.dag_node.type_hint
            if type_hint.requires_nccl():
                type_hint.set_nccl_group_id(self._nccl_group_id)

            if (
                isinstance(task.dag_node, ClassMethodNode)
                and task.dag_node.is_class_method_call
            ):
                # Create output buffers for the actor method.
                assert len(task.output_channels) == 0
                # `output_to_readers` stores the reader tasks for each output of
                # the current node. If the current node returns one output, the
                # readers are the downstream nodes of the current node. If the
                # current node returns multiple outputs, the readers of each
                # output are the downstream nodes of the ClassMethodNode that
                # is a class method output.
                output_to_readers: Dict[CompiledTask, List[CompiledTask]] = defaultdict(
                    list
                )
                for idx in task.downstream_task_idxs:
                    downstream_task = self.idx_to_task[idx]
                    downstream_node = downstream_task.dag_node
                    if (
                        isinstance(downstream_node, ClassMethodNode)
                        and downstream_node.is_class_method_output
                    ):
                        output_to_readers[downstream_task] = [
                            self.idx_to_task[idx]
                            for idx in downstream_task.downstream_task_idxs
                        ]
                    else:
                        if task not in output_to_readers:
                            output_to_readers[task] = []
                        output_to_readers[task].append(downstream_task)
                # `output_to_reader_and_node_list` stores the reader actors and
                # the reader node IDs for each output of the current node.
                output_to_reader_and_node_list: Dict[
                    CompiledTask, List[Tuple["ray.actor.ActorHandle", str]]
                ] = {task: [] for task in output_to_readers}
                for output, readers in output_to_readers.items():
                    dag_nodes = [reader.dag_node for reader in readers]
                    read_by_multi_output_node = False
                    for dag_node in dag_nodes:
                        if isinstance(dag_node, MultiOutputNode):
                            read_by_multi_output_node = True
                            break
                    if read_by_multi_output_node:
                        if len(readers) != 1:
                            raise ValueError(
                                "DAG outputs currently can only be read by the "
                                "driver or the same actor that is also the "
                                "InputNode, not by both the driver and actors.",
                            )

                        # This node is a multi-output node, which means it will
                        # only be read by the driver or the actor that is also
                        # the InputNode.

                        # TODO(jhumphri): Handle case where there is an actor,
                        # other than just the driver actor, also reading the
                        # output from the `task` node. For example, the following
                        # currently does not work:
                        # def test_blah(ray_start_regular):
                        #     a = Actor.remote(0)
                        #     b = Actor.remote(10)
                        #     with InputNode() as inp:
                        #         x = a.inc.bind(inp)
                        #         y = b.inc.bind(x)
                        #         dag = MultiOutputNode([x, y])

                        #     compiled_dag = dag.experimental_compile()
                        #     output_channel = compiled_dag.execute(1)
                        #     result = output_channel.read()
                        #     print(result)

                        #     compiled_dag.teardown()

                        assert self._creator_or_proxy_actor is not None
                        reader_and_node_list: List[
                            Tuple["ray.actor.ActorHandle", str]
                        ] = []
                        for reader in readers:
                            reader_and_node_list.append(
                                (
                                    self._creator_or_proxy_actor,
                                    self._get_node_id(self._creator_or_proxy_actor),
                                )
                            )
                        output_to_reader_and_node_list[output] = reader_and_node_list
                    else:
                        reader_and_node_list: List[
                            Tuple["ray.actor.ActorHandle", str]
                        ] = []
                        # Use reader_handles_set to deduplicate readers on the
                        # same actor, because with CachedChannel each actor will
                        # only read from the upstream channel once.
                        reader_handles_set = set()
                        for reader in readers:
                            reader_handle = reader.dag_node._get_actor_handle()
                            if reader_handle not in reader_handles_set:
                                reader_and_node_list.append(
                                    (reader_handle, self._get_node_id(reader_handle))
                                )
                            reader_handles_set.add(reader_handle)
                        output_to_reader_and_node_list[output] = reader_and_node_list
                fn = task.dag_node._get_remote_method("__ray_call__")
                for (
                    output,
                    reader_and_node_list,
                ) in output_to_reader_and_node_list.items():
                    # Create an output channel for each output of the current node.
                    output_channel = ray.get(
                        fn.remote(
                            do_allocate_channel,
                            reader_and_node_list,
                            typ=type_hint,
                        )
                    )
                    output_idx = None
                    downstream_node = output.dag_node
                    if (
                        isinstance(downstream_node, ClassMethodNode)
                        and downstream_node.is_class_method_output
                    ):
                        output_idx = downstream_node.output_idx
                    task.output_channels.append(output_channel)
                    task.output_idxs.append(output_idx)
                actor_handle = task.dag_node._get_actor_handle()
                assert actor_handle is not None
                self.actor_refs.add(actor_handle)
                self.actor_to_tasks[actor_handle].append(task)
            elif (
                isinstance(task.dag_node, ClassMethodNode)
                and task.dag_node.is_class_method_output
            ):
                task_node = task.dag_node
                upstream_node = task_node.class_method_call
                assert upstream_node
                upstream_task = self.idx_to_task[self.dag_node_to_idx[upstream_node]]
                for i in range(len(upstream_task.output_channels)):
                    if upstream_task.output_idxs[i] == task_node.output_idx:
                        task.output_channels.append(upstream_task.output_channels[i])
                        task.output_idxs.append(upstream_task.output_idxs[i])
                assert len(task.output_channels) == 1
            elif isinstance(task.dag_node, InputNode):
                # TODO (kevin85421): Currently, the shared memory channel doesn't
                # support multiple readers on the same actor. However, if the
                # InputNode is an actor instead of the driver process, we can support
                # multiple readers on the same actor if the readers are on the same
                # actor using IntraProcessChannel, which supports multiple readers
                # on the same actor. We need to remove reader_handles_set in the future
                # when we support multiple readers for both shared memory channel
                # and IntraProcessChannel.
                data_to_reader_and_node_set: Dict[
                    DAGNode, Set[Tuple["ray.actor.ActorHandle", str]]
                ] = defaultdict(set)
                self.data_to_input_channel: Dict[DAGNode, ChannelInterface] = {}
                task.output_channels = []

                for idx in task.downstream_task_idxs:
                    reader_task = self.idx_to_task[idx]
                    assert isinstance(reader_task.dag_node, ClassMethodNode)
                    reader_handle = reader_task.dag_node._get_actor_handle()
                    reader_node_id = self._get_node_id(reader_handle)
                    for arg in reader_task.args:
                        if isinstance(arg, InputAttributeNode) or isinstance(
                            arg, InputNode
                        ):
                            data_to_reader_and_node_set[arg].add(
                                (reader_handle, reader_node_id)
                            )

                # print(f"Data to reader and node set: {data_to_reader_and_node_set}")

                self.input_node_output_idxs = []
                for data in data_to_reader_and_node_set:
                    reader_and_node_list = list(data_to_reader_and_node_set[data])
                    output_channel = do_allocate_channel(
                        self,
                        reader_and_node_list,
                        typ=type_hint,
                    )
                    self.data_to_input_channel[data] = output_channel
                    task.output_channels.append(output_channel)
                    if isinstance(data, InputNode):
                        self.input_node_output_idxs.append(None)
                    else:
                        self.input_node_output_idxs.append(data.key)
                # print(f"Output channels: {task.output_channels}")
                # print(f"Output idxs: {self.input_node_output_idxs}")
            else:
                assert isinstance(task.dag_node, InputAttributeNode) or isinstance(
                    task.dag_node, MultiOutputNode
                )

            for idx in task.downstream_task_idxs:
                frontier.append(idx)

        # Validate input channels for tasks that have not been visited
        for node_idx, task in self.idx_to_task.items():
            if (
                node_idx == self.input_task_idx
                or node_idx == self.output_task_idx
                or isinstance(task.dag_node, InputAttributeNode)
            ):
                continue
            if node_idx not in visited:
                has_at_least_one_channel_input = False
                for arg in task.args:
                    if isinstance(arg, DAGNode):
                        has_at_least_one_channel_input = True
                if not has_at_least_one_channel_input:
                    raise ValueError(
                        "Compiled DAGs require each task to take a ray.dag.InputNode "
                        "or at least one other DAGNode as an input"
                    )

        from ray.dag.constants import RAY_ADAG_ENABLE_DETECT_DEADLOCK

        if RAY_ADAG_ENABLE_DETECT_DEADLOCK and self._detect_deadlock():
            raise ValueError(
                "This DAG cannot be compiled because it will deadlock on NCCL "
                "calls. If you believe this is a false positive, please disable "
                "the graph verification by setting the environment variable "
                "RAY_ADAG_ENABLE_DETECT_DEADLOCK to 0 and file an issue at "
                "https://github.com/ray-project/ray/issues/new/."
            )

        input_task = self.idx_to_task[self.input_task_idx]
        # Register custom serializers for inputs provided to dag.execute().
        input_task.dag_node.type_hint.register_custom_serializer()
        self.dag_input_channels = input_task.output_channels
        assert self.dag_input_channels is not None

        # Create executable tasks for each actor
        for actor_handle, tasks in self.actor_to_tasks.items():
            # Dict from non-dag-input arg to the set of tasks that consume it.
            non_input_arg_to_consumers: Dict[DAGNode, Set[CompiledTask]] = defaultdict(
                set
            )
            # The number of tasks that consume InputNode (or InputAttributeNode)
            # Note that _preprocess() ensures that all tasks either use InputNode
            # or use InputAttributeNode, but not both.

            # Step 1: populate `arg_to_consumers` and perform some validation.
            for task in tasks:
                has_at_least_one_channel_input = False
                for arg in task.args:
<<<<<<< HEAD
                    if isinstance(arg, InputNode) or isinstance(
                        arg, InputAttributeNode
                    ):
                        has_at_least_one_channel_input = True
                        arg_to_consumers[arg].add(task)
=======
                    if isinstance(arg, InputNode):
                        has_at_least_one_channel_input = True
                        is_input_consumer = True
                    elif isinstance(arg, InputAttributeNode):
                        has_at_least_one_channel_input = True
                        is_input_consumer = True
>>>>>>> 432dbce3
                    elif isinstance(arg, DAGNode):  # Other DAGNodes
                        has_at_least_one_channel_input = True
                        non_input_arg_to_consumers[arg].add(task)
                        arg_idx = self.dag_node_to_idx[arg]
                        upstream_task = self.idx_to_task[arg_idx]
                        assert len(upstream_task.output_channels) == 1
                        arg_channel = upstream_task.output_channels[0]
                        assert arg_channel is not None
                # TODO: Support no-input DAGs (use an empty object to signal).
                if not has_at_least_one_channel_input:
                    raise ValueError(
                        "Compiled DAGs require each task to take a "
                        "ray.dag.InputNode or at least one other DAGNode as an "
                        "input"
                    )

            # Step 2: create cached channels if needed

            # Dict from original channel to the channel to be used in execution.
            # The value of this dict is either the original channel or a newly
            # created CachedChannel (if the original channel is read more than once).
            channel_dict: Dict[ChannelInterface, ChannelInterface] = {}
<<<<<<< HEAD
            for arg, consumers in arg_to_consumers.items():
                # Handle non-input args
                if not isinstance(arg, InputNode) and not isinstance(
                    arg, InputAttributeNode
                ):
                    arg_idx = self.dag_node_to_idx[arg]
                    upstream_task = self.idx_to_task[arg_idx]
                    assert len(upstream_task.output_channels) == 1
                    arg_channel = upstream_task.output_channels[0]
                    assert arg_channel is not None
                    if len(consumers) > 1:
                        channel_dict[arg_channel] = CachedChannel(
                            len(consumers),
                            arg_channel,
                        )
                    else:
                        channel_dict[arg_channel] = arg_channel
                else:
                    arg_channel = self.data_to_input_channel[arg]
                    assert arg_channel is not None
                    if len(consumers) > 1:
                        channel_dict[arg_channel] = CachedChannel(
                            len(consumers),
                            arg_channel,
                        )
                    else:
                        channel_dict[arg_channel] = arg_channel
=======
            # Handle non-input args
            for arg, consumers in non_input_arg_to_consumers.items():
                arg_idx = self.dag_node_to_idx[arg]
                upstream_task = self.idx_to_task[arg_idx]
                assert len(upstream_task.output_channels) == 1
                arg_channel = upstream_task.output_channels[0]
                assert arg_channel is not None
                if len(consumers) > 1:
                    channel_dict[arg_channel] = CachedChannel(
                        len(consumers),
                        arg_channel,
                    )
                else:
                    channel_dict[arg_channel] = arg_channel
            # Handle input args
            if num_input_consumers > 1:
                channel_dict[self.dag_input_channel] = CachedChannel(
                    num_input_consumers,
                    self.dag_input_channel,
                )
            else:
                channel_dict[self.dag_input_channel] = self.dag_input_channel
>>>>>>> 432dbce3

            # Step 3: create executable tasks for the actor
            executable_tasks = []
            for task in tasks:
                resolved_args: List[Any] = []
                for arg in task.args:
                    if isinstance(arg, InputNode) or isinstance(
                        arg, InputAttributeNode
                    ):
                        input_channel = channel_dict[self.data_to_input_channel[arg]]
                        input_adapter = DAGInputAdapter(None, input_channel)
                        resolved_args.append(input_adapter)
                    elif isinstance(arg, DAGNode):  # Other DAGNodes
                        arg_idx = self.dag_node_to_idx[arg]
                        upstream_task = self.idx_to_task[arg_idx]
                        assert len(upstream_task.output_channels) == 1
                        arg_channel = upstream_task.output_channels[0]
                        assert arg_channel is not None
                        arg_channel = channel_dict[arg_channel]
                        resolved_args.append(arg_channel)
                    else:
                        # Constant arg
                        resolved_args.append(arg)
                executable_task = ExecutableTask(
                    task,
                    resolved_args,
                    task.kwargs,
                )
                executable_tasks.append(executable_task)
            # Sort executable tasks based on their bind index, i.e., submission order
            # so that they will be executed in that order.
            executable_tasks.sort(key=lambda task: task.bind_index)
            self.actor_to_executable_tasks[actor_handle] = executable_tasks

        # Build an execution schedule for each actor
        from ray.dag.constants import RAY_ADAG_ENABLE_PROFILING

        if RAY_ADAG_ENABLE_PROFILING:
            exec_task_func = do_profile_tasks
        else:
            exec_task_func = do_exec_tasks

        self.actor_to_execution_schedule = self._build_execution_schedule()
        for actor_handle, executable_tasks in self.actor_to_executable_tasks.items():
            self.worker_task_refs[actor_handle] = actor_handle.__ray_call__.options(
                concurrency_group="_ray_system"
            ).remote(
                exec_task_func,
                executable_tasks,
                self.actor_to_execution_schedule[actor_handle],
            )

        assert self.output_task_idx is not None
        self.dag_output_channels = []
        for output in self.idx_to_task[self.output_task_idx].args:
            assert isinstance(output, DAGNode)
            output_idx = self.dag_node_to_idx[output]
            task = self.idx_to_task[output_idx]
            assert len(task.output_channels) == 1
            self.dag_output_channels.append(task.output_channels[0])
            # Register custom serializers for DAG outputs.
            output.type_hint.register_custom_serializer()

        assert self.dag_input_channels
        assert self.dag_output_channels
        assert [
            output_channel is not None for output_channel in self.dag_output_channels
        ]
        # If no MultiOutputNode was specified during the DAG creation, there is only
        # one output. Return a single output channel instead of a list of
        # channels.
        if self._has_single_output:
            assert len(self.dag_output_channels) == 1

        # Driver should ray.put on input, ray.get/release on output
        self._monitor = self._monitor_failures()
        if self._enable_asyncio:
            self._dag_submitter = AwaitableBackgroundWriter(
                self.dag_input_channels,
                self.input_node_output_idxs,
                self._asyncio_max_queue_size,
            )
            self._dag_output_fetcher = AwaitableBackgroundReader(
                self.dag_output_channels,
                self._fut_queue,
            )
        else:
            self._dag_submitter = SynchronousWriter(
                self.dag_input_channels, self.input_node_output_idxs, is_input=True
            )
            self._dag_output_fetcher = SynchronousReader(self.dag_output_channels)

        self._dag_submitter.start()
        self._dag_output_fetcher.start()

    def _generate_dag_operation_graph_node(
        self,
    ) -> Dict["ray.actor.ActorHandle", List[List[_DAGOperationGraphNode]]]:
        """
        Generate READ, COMPUTE, and WRITE operations for each DAG node.

        Returns:
            A dictionary that maps an actor handle to a list of lists of
            _DAGOperationGraphNode. For the same actor, the index of the
            outer list corresponds to the index of the ExecutableTask in
            the list of `executable_tasks` in `actor_to_executable_tasks`,
            i.e. `exec_task_idx`. In the inner list, the order of operations
            is READ, COMPUTE, and WRITE.

            Example:
            {
                actor1: [
                    [READ COMPUTE WRITE] # exec_task_idx 0
                    [READ COMPUTE WRITE] # exec_task_idx 1
                ]
            }
        """
        assert self.idx_to_task
        assert self.actor_to_executable_tasks

        actor_to_operation_nodes: Dict[
            "ray.actor.ActorHandle", List[List[_DAGOperationGraphNode]]
        ] = defaultdict(list)

        for actor_handle, executable_tasks in self.actor_to_executable_tasks.items():
            for exec_task_idx, exec_task in enumerate(executable_tasks):
                # Divide a DAG node into three _DAGOperationGraphNodes: READ, COMPUTE,
                # and WRITE. Each _DAGOperationGraphNode has a _DAGNodeOperation.
                task_index = exec_task.task_idx
                dag_node = self.idx_to_task[task_index].dag_node
                actor_handle = dag_node._get_actor_handle()
                requires_nccl = dag_node.type_hint.requires_nccl()

                read_node = _DAGOperationGraphNode(
                    _DAGNodeOperation(exec_task_idx, _DAGNodeOperationType.READ),
                    task_index,
                    actor_handle,
                    requires_nccl,
                )
                compute_node = _DAGOperationGraphNode(
                    _DAGNodeOperation(exec_task_idx, _DAGNodeOperationType.COMPUTE),
                    task_index,
                    actor_handle,
                    requires_nccl,
                )
                write_node = _DAGOperationGraphNode(
                    _DAGNodeOperation(exec_task_idx, _DAGNodeOperationType.WRITE),
                    task_index,
                    actor_handle,
                    requires_nccl,
                )
                actor_to_operation_nodes[actor_handle].append(
                    [read_node, compute_node, write_node]
                )
        return actor_to_operation_nodes

    def _build_execution_schedule(
        self,
    ) -> Dict["ray.actor.ActorHandle", List[_DAGNodeOperation]]:
        """
        Generate an execution schedule for each actor. The schedule is a list of
        _DAGNodeOperation.

        Step 1: Generate a DAG node operation graph. Refer to the functions
        `_generate_dag_operation_graph_node` and `_build_dag_node_operation_graph`
        for more details.

        Step 2: Topological sort

        It is possible to have multiple _DAGOperationGraphNodes with zero in-degree.
        Refer to the function `_select_next_nodes` for the logic of selecting nodes.

        Then, put the selected nodes into the corresponding actors' schedules.

        The schedule should be intuitive to users, meaning that the execution should
        perform operations in ascending order of `bind_index` as much as possible.

        [Example]:

        See `test_execution_schedule` for more examples.

        Returns:
            actor_to_execution_schedule: A dictionary that maps an actor handle to
                the execution schedule which is a list of operations to be executed.
        """
        # Step 1: Build a graph of _DAGOperationGraphNode
        actor_to_operation_nodes = self._generate_dag_operation_graph_node()
        graph = _build_dag_node_operation_graph(
            self.idx_to_task, actor_to_operation_nodes
        )
        # Step 2: Generate an execution schedule for each actor using topological sort
        actor_to_execution_schedule = _generate_actor_to_execution_schedule(graph)
        return actor_to_execution_schedule

    def _detect_deadlock(self) -> bool:
        """
        Create a graph with the following 3 rules, and then use
        topological sort to verify whether the graph is a DAG.
        If not, the DAG will result in a deadlock due to a cycle.

        We need to check whether there is a cycle in a “happens-before”
        graph, where A -> B means that B happens before A.

        #1: Add an edge from task.{bind_index} to task.{bind_index+1}
            on the same actor.

        Reason: Each actor executes tasks in the order that they are
                bound in. Therefore task.{bind_index+1} happens after
                task.{bind_index}.

        #2: Add an edge from the writer to the reader

        Reason: Channels represent data dependencies. In order to read
                data, the writer must have written the data first.

        #3: Add an edge from the reader of an NCCL channel to the node
            that has the next bind index on the same actor as the writer.

        Reason: NCCL channels are blocking, meaning that both the writer
                and reader must reach the send/recv call before either can
                proceed. Therefore, the next task on the writer cannot be
                executed until the reader of the NCCL channel has started.

        With rules #1 and #2 alone, it is not possible to create cycles,
        because when the DAG is created, new tasks can only depend on tasks
        that have already been created.

        With rule #3, it is possible to create a cycle where two actors will
        block waiting for the other to begin reading from an NCCL channel.

        [Example]

        # data flow: driver -> a.no_op -> a.no_op -> driver
        with InputNode() as inp:
            dag = a.no_op.bind(inp)
            dag.with_type_hint(TorchTensorType(transport="nccl"))
            dag = a.no_op.bind(dag)
        dag.experimental_compile()

        In the above example, communication between a.no_op occurs via an NCCL
        channel, while communication between the driver process and a.no_op occurs
        via shared memory channels. The example experiences a deadlock because the
        completion of the write function in the first a.no_op requires the second
        a.no_op to simultaneously call the read function. However, each actor has
        a list of tasks, each assigned a bind index, and these tasks are executed
        sequentially in ascending order of their bind index on the actor. Therefore,
        it’s impossible for both writer and reader on the same actor to write and
        read simultaneously.

        We can create a happens-before graph based on the above rules. Then, the
        graph will look like this:

                              |---|
                              |   v
        driver -> a.no_op -> a.no_op -> driver

        Then, we use topological sort to verify whether the graph has a cycle.

        If you are interested in the detailed explanation, please refer to
        https://github.com/ray-project/ray/pull/45960.

        Returns:
            True if deadlock is detected, otherwise False.
        """
        assert self.idx_to_task
        assert self.actor_to_tasks

        class GraphNode:
            def __init__(self):
                self.in_edges = set()
                self.out_edges = set()

            @property
            def in_degree(self) -> int:
                return len(self.in_edges)

        from ray.dag import ClassMethodNode

        def _get_next_task_idx(task: "CompiledTask") -> Optional[int]:
            if (
                not isinstance(task.dag_node, ClassMethodNode)
                or task.dag_node.is_class_method_output
            ):
                return None
            actor_handle = task.dag_node._get_actor_handle()
            bind_index = task.dag_node._get_bind_index()
            for same_node_task in self.actor_to_tasks[actor_handle]:
                if same_node_task.dag_node._get_bind_index() == bind_index + 1:
                    return same_node_task.idx
            return None

        def _add_edge(
            graph: Dict[int, GraphNode], from_idx: int, to_idx: Optional[int]
        ):
            if to_idx is None:
                return
            graph[from_idx].out_edges.add(to_idx)
            graph[to_idx].in_edges.add(from_idx)

        def _is_same_actor(idx1: int, idx2: int) -> bool:
            """
            Args:
                idx1: A key in the idx_to_task dictionary.
                idx2: A key in the idx_to_task dictionary.

            Returns:
                True if both DAG nodes are on the same actor;
                otherwise, False.
            """
            task1 = self.idx_to_task[idx1]
            task2 = self.idx_to_task[idx2]
            if (
                not isinstance(task1.dag_node, ClassMethodNode)
                or task1.dag_node.is_class_method_output
            ):
                return False
            if (
                not isinstance(task2.dag_node, ClassMethodNode)
                or task2.dag_node.is_class_method_output
            ):
                return False
            actor_id_1 = task1.dag_node._get_actor_handle()._actor_id
            actor_id_2 = task2.dag_node._get_actor_handle()._actor_id
            return actor_id_1 == actor_id_2

        graph = defaultdict(GraphNode)
        for idx, task in self.idx_to_task.items():
            # Add an edge from task_{bind_index} to task_{bind_index+1}
            # on the same actor.
            next_task_idx = _get_next_task_idx(task)
            _add_edge(graph, idx, next_task_idx)
            for downstream_idx in task.downstream_task_idxs:
                # Add an edge from the writer to the reader.
                _add_edge(graph, idx, downstream_idx)
                if task.dag_node.type_hint.requires_nccl():
                    if _is_same_actor(idx, downstream_idx):
                        actor_handle = self.idx_to_task[
                            idx
                        ].dag_node._get_actor_handle()
                        method = self.idx_to_task[idx].dag_node.get_method_name()
                        downstream_method = self.idx_to_task[
                            downstream_idx
                        ].dag_node.get_method_name()
                        logger.error(
                            "Detected a deadlock caused by using NCCL channels to "
                            f"transfer data between the task `{method}` and "
                            f"its downstream method `{downstream_method}` on the same "
                            f"actor {actor_handle}. Please remove "
                            '`TorchTensorType(transport="nccl")` between '
                            "DAG nodes on the same actor."
                        )
                        return True
                    # Add an edge from the reader of an NCCL channel to the node
                    # that has the next bind index on the same actor as the writer.
                    _add_edge(graph, downstream_idx, next_task_idx)
        num_total_nodes = len(graph)

        # A list of nodes with in-degree 0, including (1) InputNode and
        # (2) the nodes that only read from NCCL channels and are the first
        # node on the actor.
        zero_in_degree_nodes = deque()
        for idx, node in graph.items():
            if node.in_degree == 0:
                zero_in_degree_nodes.append(idx)
        visited_nodes = set()

        # Perform topological sort to find a topological order of the graph.
        # If topological order exists, the graph is a DAG. Otherwise, it has
        # a cycle.
        while zero_in_degree_nodes:
            node = zero_in_degree_nodes.popleft()
            visited_nodes.add(node)
            for out_node in graph[node].out_edges:
                graph[out_node].in_edges.remove(node)
                if graph[out_node].in_degree == 0:
                    zero_in_degree_nodes.append(out_node)

        # Remove visited nodes from the graph.
        for node in visited_nodes:
            del graph[node]

        topological_order_exists = len(visited_nodes) == num_total_nodes
        if not topological_order_exists:
            logger.error(
                "The compiled DAG may hang due to blocking NCCL calls. If you "
                "believe this is a false positive, please file an issue at "
                "https://github.com/ray-project/ray/issues/new/."
            )

        return not topological_order_exists

    def _monitor_failures(self):
        outer = self

        class Monitor(threading.Thread):
            def __init__(self):
                super().__init__(daemon=True)
                self.in_teardown = False
                # Lock to make sure that we only perform teardown for this DAG
                # once.
                self.in_teardown_lock = threading.Lock()

            def wait_teardown(self):
                for actor, ref in outer.worker_task_refs.items():
                    timeout = False
                    try:
                        ray.get(ref, timeout=10)
                    except ray.exceptions.GetTimeoutError:
                        logger.warn(
                            f"Compiled DAG actor {actor} is still running 10s "
                            "after teardown(). Teardown may hang."
                        )
                        timeout = True
                    except Exception:
                        # We just want to check that the task has finished so
                        # we don't care if the actor task ended in an
                        # exception.
                        pass

                    if not timeout:
                        continue

                    try:
                        ray.get(ref)
                    except Exception:
                        pass

            def teardown(self, wait: bool):
                do_teardown = False
                with self.in_teardown_lock:
                    if not self.in_teardown:
                        do_teardown = True
                        self.in_teardown = True

                if not do_teardown:
                    # Teardown is already being performed.
                    if wait:
                        self.wait_teardown()
                    return

                logger.info("Tearing down compiled DAG")
                outer._dag_submitter.close()
                outer._dag_output_fetcher.close()

                for actor in outer.actor_refs:
                    logger.info(f"Cancelling compiled worker on actor: {actor}")
                # Cancel all actor loops in parallel.
                cancel_refs = [
                    actor.__ray_call__.remote(do_cancel_executable_tasks, tasks)
                    for actor, tasks in outer.actor_to_executable_tasks.items()
                ]
                for cancel_ref in cancel_refs:
                    try:
                        # TODO(swang): Suppress exceptions from actors trying to
                        # read closed channels when DAG is being torn down.
                        ray.get(cancel_ref, timeout=30)
                    except Exception:
                        logger.exception("Error cancelling worker task")
                        pass

                if outer._nccl_group_id is not None:
                    _destroy_nccl_group(outer._nccl_group_id)

                if wait:
                    logger.info("Waiting for worker tasks to exit")
                    self.wait_teardown()
                    logger.info("Teardown complete")

            def run(self):
                try:
                    ray.get(list(outer.worker_task_refs.values()))
                except Exception as e:
                    logger.debug(f"Handling exception from worker tasks: {e}")
                    self.teardown(wait=True)

        monitor = Monitor()
        monitor.start()
        return monitor

    def raise_if_too_many_inflight_requests(self):
        num_in_flight_requests = (
            self._execution_index - self._max_finished_execution_index
        )
        if num_in_flight_requests > self._max_inflight_executions:
            raise ray.exceptions.RayAdagCapacityExceeded(
                f"There are {num_in_flight_requests} in-flight requests which "
                "is more than specified _max_inflight_executions of the dag: "
                f"{self._max_inflight_executions}. Retrieve the output using "
                "ray.get before submitting more requests or increase "
                "`max_inflight_executions`. "
                "`adag.experimental_compile(_max_inflight_executions=...)`"
            )

    def _execute_until(
        self,
        execution_index: int,
        timeout: Optional[float] = None,
    ) -> Any:
        """Repeatedly execute this DAG until the given execution index,
        and buffer all results up to that index. If the DAG has already
        been executed up to the given index, just return the result
        corresponding to the given index.

        Args:
            execution_index: The execution index to execute until.
            timeout: The maximum time in seconds to wait for the result.
                None means using default timeout (DAGContext.retrieval_timeout),
                0 means immediate timeout (immediate success or timeout without
                blocking), -1 means infinite timeout (block indefinitely).

        Returns:
            The execution result corresponding to the given execution index.

        TODO(rui): catch the case that user holds onto the CompiledDAGRefs
        """
        from ray.dag import DAGContext

        ctx = DAGContext.get_current()
        if timeout is None:
            timeout = ctx.retrieval_timeout

        while self._max_finished_execution_index < execution_index:
            if self._max_finished_execution_index + 1 == execution_index:
                # Directly fetch and return without buffering
                self.increment_max_finished_execution_index()
                return self._dag_output_fetcher.read(timeout)
            # Otherwise, buffer the result
            if len(self._result_buffer) >= self._max_buffered_results:
                raise ValueError(
                    "Too many buffered results: the allowed max count for "
                    f"buffered results is {self._max_buffered_results}; call ray.get() "
                    "on previous CompiledDAGRefs to free them up from buffer."
                )
            self.increment_max_finished_execution_index()
            start_time = time.monotonic()
            self._result_buffer[
                self._max_finished_execution_index
            ] = self._dag_output_fetcher.read(timeout)
            if timeout != -1:
                timeout -= time.monotonic() - start_time
                timeout = max(timeout, 0)

        # CompiledDAGRef guarantees that the same execution index will not
        # be requested multiple times
        return self._result_buffer.pop(execution_index)

    def execute(
        self,
        *args,
        **kwargs,
    ) -> CompiledDAGRef:
        """Execute this DAG using the compiled execution path.

        Args:
            args: Args to the InputNode.
            kwargs: Kwargs to the InputNode

        Returns:
            A list of Channels that can be used to read the DAG result.

        Raises:
            RayChannelTimeoutError: If the execution does not complete within
                self._execution_timeout seconds.

        NOTE: Not threadsafe due to _execution_index etc.
        """
        if self._enable_asyncio:
            raise ValueError("Use execute_async if enable_asyncio=True")

        self._get_or_compile()

        self._check_inputs(args, kwargs)
        if len(args) == 1 and len(kwargs) == 0:
            # When serializing a tuple, the Ray serializer invokes pickle5, which adds
            # several microseconds of overhead. One common case for accelerated DAGs is
            # passing a single argument (oftentimes of of type `bytes`, which requires
            # no serialization). To avoid imposing this overhead on this common case, we
            # create a fast path for this case that avoids pickle5.
            inp = args[0]
        else:
            inp = RayDAGArgs(args=args, kwargs=kwargs)

        self.raise_if_too_many_inflight_requests()
        self._dag_submitter.write(inp, self._execution_timeout)

        ref = CompiledDAGRef(self, self._execution_index)
        self._execution_index += 1
        return ref

    def _check_inputs(self, args: Tuple[Any, ...], kwargs: Dict[str, Any]) -> None:
        """
        Helper method to check that the DAG args provided by the user during
        execution are valid according to the defined DAG.
        """
        if len(args) != self._input_num_positional_args:
            raise ValueError(
                "dag.execute() or dag.execute_async() must be "
                f"called with {self._input_num_positional_args} positional args, got "
                f"{len(args)}"
            )

        for kwarg in self._input_kwargs:
            if kwarg not in kwargs:
                raise ValueError(
                    "dag.execute() or dag.execute_async() "
                    f"must be called with kwarg `{kwarg}`"
                )

    async def execute_async(
        self,
        *args,
        **kwargs,
    ) -> CompiledDAGFuture:
        """Execute this DAG using the compiled execution path.

        NOTE: Not threadsafe.

        Args:
            args: Args to the InputNode.
            kwargs: Kwargs to the InputNode.

        Returns:
            A list of Channels that can be used to read the DAG result.
        """
        if not self._enable_asyncio:
            raise ValueError("Use execute if enable_asyncio=False")

        self._get_or_compile()
        self._check_inputs(args, kwargs)
        async with self._dag_submission_lock:
            if len(args) == 1 and len(kwargs) == 0:
                # When serializing a tuple, the Ray serializer invokes pickle5, which
                # adds several microseconds of overhead. One common case for accelerated
                # DAGs is passing a single argument (oftentimes of of type `bytes`,
                # which requires no serialization). To avoid imposing this overhead on
                # this common case, we create a fast path for this case that avoids
                # pickle5.
                inp = args[0]
            else:
                inp = RayDAGArgs(args=args, kwargs=kwargs)

            self.raise_if_too_many_inflight_requests()
            await self._dag_submitter.write(inp)
            # Allocate a future that the caller can use to get the result.
            fut = asyncio.Future()
            await self._fut_queue.put(fut)

        fut = CompiledDAGFuture(self, self._execution_index, fut)
        self._execution_index += 1
        return fut

    def teardown(self):
        """Teardown and cancel all actor tasks for this DAG. After this
        function returns, the actors should be available to execute new tasks
        or compile a new DAG."""
        monitor = getattr(self, "_monitor", None)
        if monitor is not None:
            monitor.teardown(wait=True)

    def __del__(self):
        monitor = getattr(self, "_monitor", None)
        if monitor is not None:
            # Teardown asynchronously.
            # NOTE(swang): Somehow, this can get called after the CoreWorker
            # has already been destructed, so it is not safe to block in
            # ray.get.
            monitor.teardown(wait=False)


@DeveloperAPI
def build_compiled_dag_from_ray_dag(
    dag: "ray.dag.DAGNode",
    execution_timeout: Optional[float] = None,
    buffer_size_bytes: Optional[int] = None,
    enable_asyncio: bool = False,
    asyncio_max_queue_size: Optional[int] = None,
    max_buffered_results: Optional[int] = None,
    max_inflight_executions: Optional[int] = None,
) -> "CompiledDAG":
    compiled_dag = CompiledDAG(
        execution_timeout,
        buffer_size_bytes,
        enable_asyncio,
        asyncio_max_queue_size,
        max_buffered_results,
        max_inflight_executions,
    )

    def _build_compiled_dag(node):
        compiled_dag._add_node(node)
        return node

    root = dag._find_root()
    root.traverse_and_apply(_build_compiled_dag)
    compiled_dag._get_or_compile()
    return compiled_dag<|MERGE_RESOLUTION|>--- conflicted
+++ resolved
@@ -1346,7 +1346,7 @@
         # Create executable tasks for each actor
         for actor_handle, tasks in self.actor_to_tasks.items():
             # Dict from non-dag-input arg to the set of tasks that consume it.
-            non_input_arg_to_consumers: Dict[DAGNode, Set[CompiledTask]] = defaultdict(
+            arg_to_consumers: Dict[DAGNode, Set[CompiledTask]] = defaultdict(
                 set
             )
             # The number of tasks that consume InputNode (or InputAttributeNode)
@@ -1357,23 +1357,14 @@
             for task in tasks:
                 has_at_least_one_channel_input = False
                 for arg in task.args:
-<<<<<<< HEAD
                     if isinstance(arg, InputNode) or isinstance(
                         arg, InputAttributeNode
                     ):
                         has_at_least_one_channel_input = True
                         arg_to_consumers[arg].add(task)
-=======
-                    if isinstance(arg, InputNode):
-                        has_at_least_one_channel_input = True
-                        is_input_consumer = True
-                    elif isinstance(arg, InputAttributeNode):
-                        has_at_least_one_channel_input = True
-                        is_input_consumer = True
->>>>>>> 432dbce3
                     elif isinstance(arg, DAGNode):  # Other DAGNodes
                         has_at_least_one_channel_input = True
-                        non_input_arg_to_consumers[arg].add(task)
+                        arg_to_consumers[arg].add(task)
                         arg_idx = self.dag_node_to_idx[arg]
                         upstream_task = self.idx_to_task[arg_idx]
                         assert len(upstream_task.output_channels) == 1
@@ -1393,7 +1384,6 @@
             # The value of this dict is either the original channel or a newly
             # created CachedChannel (if the original channel is read more than once).
             channel_dict: Dict[ChannelInterface, ChannelInterface] = {}
-<<<<<<< HEAD
             for arg, consumers in arg_to_consumers.items():
                 # Handle non-input args
                 if not isinstance(arg, InputNode) and not isinstance(
@@ -1421,30 +1411,6 @@
                         )
                     else:
                         channel_dict[arg_channel] = arg_channel
-=======
-            # Handle non-input args
-            for arg, consumers in non_input_arg_to_consumers.items():
-                arg_idx = self.dag_node_to_idx[arg]
-                upstream_task = self.idx_to_task[arg_idx]
-                assert len(upstream_task.output_channels) == 1
-                arg_channel = upstream_task.output_channels[0]
-                assert arg_channel is not None
-                if len(consumers) > 1:
-                    channel_dict[arg_channel] = CachedChannel(
-                        len(consumers),
-                        arg_channel,
-                    )
-                else:
-                    channel_dict[arg_channel] = arg_channel
-            # Handle input args
-            if num_input_consumers > 1:
-                channel_dict[self.dag_input_channel] = CachedChannel(
-                    num_input_consumers,
-                    self.dag_input_channel,
-                )
-            else:
-                channel_dict[self.dag_input_channel] = self.dag_input_channel
->>>>>>> 432dbce3
 
             # Step 3: create executable tasks for the actor
             executable_tasks = []
