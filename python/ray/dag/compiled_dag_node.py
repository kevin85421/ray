--- conflicted
+++ resolved
@@ -774,14 +774,10 @@
                 be blocked in the first place; therefore, this limit is only
                 enforced when it is smaller than the DAG capacity.
             max_inflight_executions: The maximum number of in-flight executions that
-<<<<<<< HEAD
                 can be submitted via `execute` or `execute_async` before consuming
-                the output using `ray.get()`.
-=======
-                are allowed to be sent to this DAG. Before submitting more requests,
-                the caller is responsible for calling ray.get to get the result,
-                otherwise, RayCgraphCapacityExceeded is raised.
->>>>>>> be9e4563
+                the output using `ray.get()`. Before calling more `execute` or
+                `execute_async`, the caller is responsible for calling `ray.get()`
+                to get the result, otherwise, `RayCgraphCapacityExceeded` is raised.
             overlap_gpu_communication: Whether to overlap GPU communication with
                 computation during DAG execution. If True, the communication
                 and computation can be overlapped, which can improve the
