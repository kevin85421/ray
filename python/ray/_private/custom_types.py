from typing import Literal

from ray.core.generated.common_pb2 import (
    ErrorType,
    Language,
    TaskStatus,
    TaskType,
    WorkerExitType,
    WorkerType,
<<<<<<< HEAD
    ErrorType,
    Language,
    TensorTransport,
=======
>>>>>>> 8d4822e7
)
from ray.core.generated.gcs_pb2 import (
    ActorTableData,
    GcsNodeInfo,
    PlacementGroupTableData,
)

ACTOR_STATUS = [
    "DEPENDENCIES_UNREADY",
    "PENDING_CREATION",
    "ALIVE",
    "RESTARTING",
    "DEAD",
]
TypeActorStatus = Literal[tuple(ACTOR_STATUS)]
PLACEMENT_GROUP_STATUS = [
    "PENDING",
    "PREPARED",
    "CREATED",
    "REMOVED",
    "RESCHEDULING",
]
TypePlacementGroupStatus = Literal[tuple(PLACEMENT_GROUP_STATUS)]
TASK_STATUS = [
    "NIL",
    "PENDING_ARGS_AVAIL",
    "PENDING_NODE_ASSIGNMENT",
    "PENDING_OBJ_STORE_MEM_AVAIL",
    "PENDING_ARGS_FETCH",
    "SUBMITTED_TO_WORKER",
    "PENDING_ACTOR_TASK_ARGS_FETCH",
    "PENDING_ACTOR_TASK_ORDERING_OR_CONCURRENCY",
    "RUNNING",
    "RUNNING_IN_RAY_GET",
    "RUNNING_IN_RAY_WAIT",
    "FINISHED",
    "FAILED",
]
TypeTaskStatus = Literal[tuple(TASK_STATUS)]
NODE_STATUS = ["ALIVE", "DEAD"]
TypeNodeStatus = Literal[tuple(NODE_STATUS)]
WORKER_TYPE = [
    "WORKER",
    "DRIVER",
    "SPILL_WORKER",
    "RESTORE_WORKER",
]
TypeWorkerType = Literal[tuple(WORKER_TYPE)]
WORKER_EXIT_TYPE = [
    "SYSTEM_ERROR",
    "INTENDED_SYSTEM_EXIT",
    "USER_ERROR",
    "INTENDED_USER_EXIT",
    "NODE_OUT_OF_MEMORY",
]
TypeWorkerExitType = Literal[tuple(WORKER_EXIT_TYPE)]
TASK_TYPE = [
    "NORMAL_TASK",
    "ACTOR_CREATION_TASK",
    "ACTOR_TASK",
    "DRIVER_TASK",
]
TypeTaskType = Literal[tuple(TASK_TYPE)]
# TODO(kevin85421): `class ReferenceType(Enum)` is defined in
# `dashboard/memory_utils.py` to avoid complex dependencies. I redefined
# it here. Eventually, we should remove the one in `dashboard/memory_utils.py`
# and define it under `ray/_private`.
REFERENCE_TYPE = [
    "ACTOR_HANDLE",
    "PINNED_IN_MEMORY",
    "LOCAL_REFERENCE",
    "USED_BY_PENDING_TASK",
    "CAPTURED_IN_OBJECT",
    "UNKNOWN_STATUS",
]
TypeReferenceType = Literal[tuple(REFERENCE_TYPE)]
# The ErrorType enum is used in the export API so it is public
# and any modifications must be backward compatible.
ERROR_TYPE = [
    "WORKER_DIED",
    "ACTOR_DIED",
    "OBJECT_UNRECONSTRUCTABLE",
    "TASK_EXECUTION_EXCEPTION",
    "OBJECT_IN_PLASMA",
    "TASK_CANCELLED",
    "ACTOR_CREATION_FAILED",
    "RUNTIME_ENV_SETUP_FAILED",
    "OBJECT_LOST",
    "OWNER_DIED",
    "OBJECT_DELETED",
    "DEPENDENCY_RESOLUTION_FAILED",
    "OBJECT_UNRECONSTRUCTABLE_MAX_ATTEMPTS_EXCEEDED",
    "OBJECT_UNRECONSTRUCTABLE_LINEAGE_EVICTED",
    "OBJECT_FETCH_TIMED_OUT",
    "LOCAL_RAYLET_DIED",
    "TASK_PLACEMENT_GROUP_REMOVED",
    "ACTOR_PLACEMENT_GROUP_REMOVED",
    "TASK_UNSCHEDULABLE_ERROR",
    "ACTOR_UNSCHEDULABLE_ERROR",
    "OUT_OF_DISK_ERROR",
    "OBJECT_FREED",
    "OUT_OF_MEMORY",
    "NODE_DIED",
    "END_OF_STREAMING_GENERATOR",
    "ACTOR_UNAVAILABLE",
]
# The Language enum is used in the export API so it is public
# and any modifications must be backward compatible.
LANGUAGE = ["PYTHON", "JAVA", "CPP"]

# See `common.proto` for more details.
TENSOR_TRANSPORT = [
    "OBJECT_STORE",
    "NCCL",
    "GLOO",
]
TypeTensorTransport = Literal[tuple(TENSOR_TRANSPORT)]


def validate_protobuf_enum(grpc_enum, custom_enum):
    """Validate the literal contains the correct enum values from protobuf"""
    enum_vals = set(grpc_enum.DESCRIPTOR.values_by_name.keys())
    # Sometimes, the grpc enum is mocked, and it
    # doesn't include any values in that case.
    if len(enum_vals) > 0:
        assert enum_vals == set(
            custom_enum
        ), """Literals in `custom_types.py` and `.proto` files are out of sync. \
Consider building //:install_py_proto with Bazel or updating `custom_types.py`."""


# Do the enum validation here.
# It is necessary to avoid regression. Alternatively, we can auto generate this
# directly by protobuf.
validate_protobuf_enum(ActorTableData.ActorState, ACTOR_STATUS)
validate_protobuf_enum(
    PlacementGroupTableData.PlacementGroupState, PLACEMENT_GROUP_STATUS
)
validate_protobuf_enum(TaskStatus, TASK_STATUS)
validate_protobuf_enum(GcsNodeInfo.GcsNodeState, NODE_STATUS)
validate_protobuf_enum(WorkerType, WORKER_TYPE)
validate_protobuf_enum(WorkerExitType, WORKER_EXIT_TYPE)
validate_protobuf_enum(TaskType, TASK_TYPE)
validate_protobuf_enum(ErrorType, ERROR_TYPE)
validate_protobuf_enum(Language, LANGUAGE)
validate_protobuf_enum(TensorTransport, TENSOR_TRANSPORT)<|MERGE_RESOLUTION|>--- conflicted
+++ resolved
@@ -5,14 +5,9 @@
     Language,
     TaskStatus,
     TaskType,
+    TensorTransport,
     WorkerExitType,
     WorkerType,
-<<<<<<< HEAD
-    ErrorType,
-    Language,
-    TensorTransport,
-=======
->>>>>>> 8d4822e7
 )
 from ray.core.generated.gcs_pb2 import (
     ActorTableData,
