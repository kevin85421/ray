import io
import logging
import threading
import traceback
from typing import TYPE_CHECKING, Any, List, Optional, Tuple, Union

if TYPE_CHECKING:
    import torch

import google.protobuf.message

import ray._private.utils
import ray.cloudpickle as pickle
import ray.exceptions
from ray._private import ray_constants
from ray._private.custom_types import TensorTransportEnum
from ray._raylet import (
    DynamicObjectRefGenerator,
    MessagePackSerializedObject,
    MessagePackSerializer,
    Pickle5SerializedObject,
    Pickle5Writer,
    RawSerializedObject,
    SerializedRayObject,
    split_buffer,
    unpack_pickle5_buffers,
)
from ray.core.generated.common_pb2 import ErrorType, RayErrorInfo
from ray.exceptions import (
    ActorDiedError,
    ActorPlacementGroupRemoved,
    ActorUnavailableError,
    ActorUnschedulableError,
    LocalRayletDiedError,
    NodeDiedError,
    ObjectFetchTimedOutError,
    ObjectFreedError,
    ObjectLostError,
    ObjectReconstructionFailedError,
    ObjectReconstructionFailedLineageEvictedError,
    ObjectReconstructionFailedMaxAttemptsExceededError,
    ObjectRefStreamEndOfStreamError,
    OutOfDiskError,
    OutOfMemoryError,
    OwnerDiedError,
    PlasmaObjectNotAvailable,
    RayError,
    RaySystemError,
    RayTaskError,
    ReferenceCountingAssertionError,
    RuntimeEnvSetupError,
    TaskCancelledError,
    TaskPlacementGroupRemoved,
    TaskUnschedulableError,
    WorkerCrashedError,
)
from ray.experimental.compiled_dag_ref import CompiledDAGRef
from ray.util import inspect_serializability, serialization_addons

logger = logging.getLogger(__name__)
ALLOW_OUT_OF_BAND_OBJECT_REF_SERIALIZATION = ray_constants.env_bool(
    "RAY_allow_out_of_band_object_ref_serialization", True
)


class DeserializationError(Exception):
    pass


def pickle_dumps(obj: Any, error_msg: str):
    """Wrap cloudpickle.dumps to provide better error message
    when the object is not serializable.
    """
    try:
        return pickle.dumps(obj)
    except (TypeError, ray.exceptions.OufOfBandObjectRefSerializationException) as e:
        sio = io.StringIO()
        inspect_serializability(obj, print_file=sio)
        msg = f"{error_msg}:\n{sio.getvalue()}"
        if isinstance(e, TypeError):
            raise TypeError(msg) from e
        else:
            raise ray.exceptions.OufOfBandObjectRefSerializationException(msg)


def _object_ref_deserializer(binary, call_site, owner_address, object_status):
    # NOTE(suquark): This function should be a global function so
    # cloudpickle can access it directly. Otherwise cloudpickle
    # has to dump the whole function definition, which is inefficient.

    # NOTE(swang): Must deserialize the object first before asking
    # the core worker to resolve the value. This is to make sure
    # that the ref count for the ObjectRef is greater than 0 by the
    # time the core worker resolves the value of the object.
    obj_ref = ray.ObjectRef(binary, owner_address, call_site)

    # TODO(edoakes): we should be able to just capture a reference
    # to 'self' here instead, but this function is itself pickled
    # somewhere, which causes an error.
    if owner_address:
        worker = ray._private.worker.global_worker
        worker.check_connected()
        context = worker.get_serialization_context()
        outer_id = context.get_outer_object_ref()
        # outer_id is None in the case that this ObjectRef was closed
        # over in a function or pickled directly using pickle.dumps().
        if outer_id is None:
            outer_id = ray.ObjectRef.nil()
        worker.core_worker.deserialize_and_register_object_ref(
            obj_ref.binary(), outer_id, owner_address, object_status
        )
    return obj_ref


def _actor_handle_deserializer(serialized_obj, weak_ref):
    # If this actor handle was stored in another object, then tell the
    # core worker.
    context = ray._private.worker.global_worker.get_serialization_context()
    outer_id = context.get_outer_object_ref()
    return ray.actor.ActorHandle._deserialization_helper(
        serialized_obj, weak_ref, outer_id
    )


class SerializationContext:
    """Initialize the serialization library.

    This defines a custom serializer for object refs and also tells ray to
    serialize several exception classes that we define for error handling.
    """

    def __init__(self, worker):
        self.worker = worker
        self._thread_local = threading.local()

        def actor_handle_reducer(obj):
            ray._private.worker.global_worker.check_connected()
            serialized, actor_handle_id, weak_ref = obj._serialization_helper()
            # Update ref counting for the actor handle
            if not weak_ref:
                self.add_contained_object_ref(
                    actor_handle_id,
                    # Right now, so many tests are failing when this is set.
                    # Allow it for now, but we should eventually disallow it here.
                    allow_out_of_band_serialization=True,
                )
            return _actor_handle_deserializer, (serialized, weak_ref)

        self._register_cloudpickle_reducer(ray.actor.ActorHandle, actor_handle_reducer)

        def compiled_dag_ref_reducer(obj):
            raise TypeError("Serialization of CompiledDAGRef is not supported.")

        self._register_cloudpickle_reducer(CompiledDAGRef, compiled_dag_ref_reducer)

        def object_ref_reducer(obj):
            worker = ray._private.worker.global_worker
            worker.check_connected()
            self.add_contained_object_ref(
                obj,
                allow_out_of_band_serialization=(
                    ALLOW_OUT_OF_BAND_OBJECT_REF_SERIALIZATION
                ),
                call_site=obj.call_site(),
            )
            obj, owner_address, object_status = worker.core_worker.serialize_object_ref(
                obj
            )
            return _object_ref_deserializer, (
                obj.binary(),
                obj.call_site(),
                owner_address,
                object_status,
            )

        self._register_cloudpickle_reducer(ray.ObjectRef, object_ref_reducer)

        def object_ref_generator_reducer(obj):
            return DynamicObjectRefGenerator, (obj._refs,)

        self._register_cloudpickle_reducer(
            DynamicObjectRefGenerator, object_ref_generator_reducer
        )

        serialization_addons.apply(self)

    def _register_cloudpickle_reducer(self, cls, reducer):
        pickle.CloudPickler.dispatch[cls] = reducer

    def _unregister_cloudpickle_reducer(self, cls):
        pickle.CloudPickler.dispatch.pop(cls, None)

    def _register_cloudpickle_serializer(
        self, cls, custom_serializer, custom_deserializer
    ):
        def _CloudPicklerReducer(obj):
            return custom_deserializer, (custom_serializer(obj),)

        # construct a reducer
        pickle.CloudPickler.dispatch[cls] = _CloudPicklerReducer

    def is_in_band_serialization(self):
        return getattr(self._thread_local, "in_band", False)

    def set_in_band_serialization(self):
        self._thread_local.in_band = True

    def set_out_of_band_serialization(self):
        self._thread_local.in_band = False

    def get_outer_object_ref(self):
        stack = getattr(self._thread_local, "object_ref_stack", [])
        return stack[-1] if stack else None

    def get_and_clear_contained_object_refs(self):
        if not hasattr(self._thread_local, "object_refs"):
            self._thread_local.object_refs = set()
            return set()

        object_refs = self._thread_local.object_refs
        self._thread_local.object_refs = set()
        return object_refs

    def add_contained_object_ref(
        self,
        object_ref: "ray.ObjectRef",
        *,
        allow_out_of_band_serialization: bool,
        call_site: Optional[str] = None,
    ):
        if self.is_in_band_serialization():
            # This object ref is being stored in an object. Add the ID to the
            # list of IDs contained in the object so that we keep the inner
            # object value alive as long as the outer object is in scope.
            if not hasattr(self._thread_local, "object_refs"):
                self._thread_local.object_refs = set()
            self._thread_local.object_refs.add(object_ref)
        else:
            if not allow_out_of_band_serialization:
                raise ray.exceptions.OufOfBandObjectRefSerializationException(
                    f"It is not allowed to serialize ray.ObjectRef {object_ref.hex()}. "
                    "If you want to allow serialization, "
                    "set `RAY_allow_out_of_band_object_ref_serialization=1.` "
                    "If you set the env var, the object is pinned forever in the "
                    "lifetime of the worker process and can cause Ray object leaks. "
                    "See the callsite and trace to find where the serialization "
                    "occurs.\nCallsite: "
                    f"{call_site or 'Disabled. Set RAY_record_ref_creation_sites=1'}"
                )
            else:
                # If this serialization is out-of-band (e.g., from a call to
                # cloudpickle directly or captured in a remote function/actor),
                # then pin the object for the lifetime of this worker by adding
                # a local reference that won't ever be removed.
                ray._private.worker.global_worker.core_worker.add_object_ref_reference(
                    object_ref
                )

    def _deserialize_pickle5_data(
        self,
        data: Any,
        tensor_transport: TensorTransportEnum,
        object_id: Optional[str] = None,
    ) -> Any:
        """

        Args:
            data: The data to deserialize.
            tensor_transport: The tensor transport to use. If not equal to OBJECT_STORE,
                it means that any tensors in the object are sent out-of-band
                instead of through the object store. In this case, we need to
                retrieve the tensors from the in-actor object store. Then, we
                deserialize `data` with the retrieved tensors in the
                serialization context.
            object_id: The object ID to use as the key for the in-actor object store
                to retrieve tensors.

        Returns:
            Any: The deserialized object.
        """
        from ray.experimental.channel import ChannelContext

        ctx = ChannelContext.get_current().serialization_context

        enable_gpu_objects = tensor_transport != TensorTransportEnum.OBJECT_STORE
        if enable_gpu_objects:
            gpu_object_manager = ray._private.worker.global_worker.gpu_object_manager
            if not gpu_object_manager.gpu_object_store.has_gpu_object(object_id):
                assert gpu_object_manager.is_managed_gpu_object(
                    object_id
                ), f"obj_id={object_id} not found in GPU object store. This error is unexpected. Please report this issue on GitHub: https://github.com/ray-project/ray/issues/new/choose"
                gpu_object_manager.fetch_gpu_object(object_id)
            tensors = gpu_object_manager.gpu_object_store.get_gpu_object(object_id)
            ctx.reset_out_of_band_tensors(tensors)
<<<<<<< HEAD
            gpu_object_manager.remove_gpu_object(object_id)
=======
            # TODO(kevin85421): The current garbage collection implementation for the in-actor object store
            # is naive. We garbage collect each object after it is consumed once.
            gpu_object_manager.gpu_object_store.remove_gpu_object(object_id)
>>>>>>> 75437f35

        try:
            in_band, buffers = unpack_pickle5_buffers(data)
            if len(buffers) > 0:
                obj = pickle.loads(in_band, buffers=buffers)
            else:
                obj = pickle.loads(in_band)
        # cloudpickle does not provide error types
        except pickle.pickle.PicklingError:
            raise DeserializationError()
        finally:
            if enable_gpu_objects:
                ctx.reset_out_of_band_tensors([])
        return obj

    def _deserialize_msgpack_data(
        self,
        data,
        metadata_fields,
        object_id: Optional[str] = None,
        tensor_transport: Optional[
            TensorTransportEnum
        ] = TensorTransportEnum.OBJECT_STORE,
    ):
        msgpack_data, pickle5_data = split_buffer(data)

        if metadata_fields[0] == ray_constants.OBJECT_METADATA_TYPE_PYTHON:
            python_objects = self._deserialize_pickle5_data(
                pickle5_data, tensor_transport, object_id
            )
        else:
            python_objects = []

        try:

            def _python_deserializer(index):
                return python_objects[index]

            obj = MessagePackSerializer.loads(msgpack_data, _python_deserializer)
        except Exception:
            raise DeserializationError()
        return obj

    def _deserialize_error_info(self, data, metadata_fields):
        assert data
        pb_bytes = self._deserialize_msgpack_data(data, metadata_fields)
        assert pb_bytes

        ray_error_info = RayErrorInfo()
        ray_error_info.ParseFromString(pb_bytes)
        return ray_error_info

    def _deserialize_actor_died_error(self, data, metadata_fields):
        if not data:
            return ActorDiedError()
        ray_error_info = self._deserialize_error_info(data, metadata_fields)
        assert ray_error_info.HasField("actor_died_error")
        if ray_error_info.actor_died_error.HasField("creation_task_failure_context"):
            return RayError.from_ray_exception(
                ray_error_info.actor_died_error.creation_task_failure_context
            )
        else:
            assert ray_error_info.actor_died_error.HasField("actor_died_error_context")
            return ActorDiedError(
                cause=ray_error_info.actor_died_error.actor_died_error_context
            )

    def _deserialize_object(
        self,
        data,
        metadata,
        object_ref,
        tensor_transport: Optional[TensorTransportEnum],
    ):
        if tensor_transport is None:
            tensor_transport = TensorTransportEnum.OBJECT_STORE
        if metadata:
            metadata_fields = metadata.split(b",")
            if metadata_fields[0] in [
                ray_constants.OBJECT_METADATA_TYPE_CROSS_LANGUAGE,
                ray_constants.OBJECT_METADATA_TYPE_PYTHON,
            ]:
                return self._deserialize_msgpack_data(
                    data, metadata_fields, object_ref.hex(), tensor_transport
                )
            # Check if the object should be returned as raw bytes.
            if metadata_fields[0] == ray_constants.OBJECT_METADATA_TYPE_RAW:
                if data is None:
                    return b""
                return data.to_pybytes()
            elif metadata_fields[0] == ray_constants.OBJECT_METADATA_TYPE_ACTOR_HANDLE:
                obj = self._deserialize_msgpack_data(data, metadata_fields)
                # The last character is a 1 if weak_ref=True and 0 else.
                serialized, weak_ref = obj[:-1], obj[-1:] == b"1"
                return _actor_handle_deserializer(serialized, weak_ref)
            # Otherwise, return an exception object based on
            # the error type.
            try:
                error_type = int(metadata_fields[0])
            except Exception:
                raise Exception(
                    f"Can't deserialize object: {object_ref}, " f"metadata: {metadata}"
                )

            # RayTaskError is serialized with pickle5 in the data field.
            # TODO (kfstorm): exception serialization should be language
            # independent.
            if error_type == ErrorType.Value("TASK_EXECUTION_EXCEPTION"):
                obj = self._deserialize_msgpack_data(data, metadata_fields)
                return RayError.from_bytes(obj)
            elif error_type == ErrorType.Value("WORKER_DIED"):
                return WorkerCrashedError()
            elif error_type == ErrorType.Value("ACTOR_DIED"):
                return self._deserialize_actor_died_error(data, metadata_fields)
            elif error_type == ErrorType.Value("LOCAL_RAYLET_DIED"):
                return LocalRayletDiedError()
            elif error_type == ErrorType.Value("TASK_CANCELLED"):
                # Task cancellations are serialized in two ways, so check both
                # deserialization paths.
                # TODO(swang): We should only have one serialization path.
                try:
                    # Deserialization from C++ (the CoreWorker task submitter).
                    # The error info will be stored as a RayErrorInfo.
                    error_message = ""
                    if data:
                        error_info = self._deserialize_error_info(data, metadata_fields)
                        error_message = error_info.error_message
                    return TaskCancelledError(error_message=error_message)
                except google.protobuf.message.DecodeError:
                    # Deserialization from Python. The TaskCancelledError is
                    # serialized and returned directly.
                    obj = self._deserialize_msgpack_data(data, metadata_fields)
                    return RayError.from_bytes(obj)
            elif error_type == ErrorType.Value("OBJECT_LOST"):
                return ObjectLostError(
                    object_ref.hex(), object_ref.owner_address(), object_ref.call_site()
                )
            elif error_type == ErrorType.Value("OBJECT_FETCH_TIMED_OUT"):
                return ObjectFetchTimedOutError(
                    object_ref.hex(), object_ref.owner_address(), object_ref.call_site()
                )
            elif error_type == ErrorType.Value("OUT_OF_DISK_ERROR"):
                return OutOfDiskError(
                    object_ref.hex(), object_ref.owner_address(), object_ref.call_site()
                )
            elif error_type == ErrorType.Value("OUT_OF_MEMORY"):
                error_info = self._deserialize_error_info(data, metadata_fields)
                return OutOfMemoryError(error_info.error_message)
            elif error_type == ErrorType.Value("NODE_DIED"):
                error_info = self._deserialize_error_info(data, metadata_fields)
                return NodeDiedError(error_info.error_message)
            elif error_type == ErrorType.Value("OBJECT_DELETED"):
                return ReferenceCountingAssertionError(
                    object_ref.hex(), object_ref.owner_address(), object_ref.call_site()
                )
            elif error_type == ErrorType.Value("OBJECT_FREED"):
                return ObjectFreedError(
                    object_ref.hex(), object_ref.owner_address(), object_ref.call_site()
                )
            elif error_type == ErrorType.Value("OWNER_DIED"):
                return OwnerDiedError(
                    object_ref.hex(), object_ref.owner_address(), object_ref.call_site()
                )
            elif error_type == ErrorType.Value("OBJECT_UNRECONSTRUCTABLE"):
                return ObjectReconstructionFailedError(
                    object_ref.hex(), object_ref.owner_address(), object_ref.call_site()
                )
            elif error_type == ErrorType.Value(
                "OBJECT_UNRECONSTRUCTABLE_MAX_ATTEMPTS_EXCEEDED"
            ):
                return ObjectReconstructionFailedMaxAttemptsExceededError(
                    object_ref.hex(), object_ref.owner_address(), object_ref.call_site()
                )
            elif error_type == ErrorType.Value(
                "OBJECT_UNRECONSTRUCTABLE_LINEAGE_EVICTED"
            ):
                return ObjectReconstructionFailedLineageEvictedError(
                    object_ref.hex(), object_ref.owner_address(), object_ref.call_site()
                )
            elif error_type == ErrorType.Value("RUNTIME_ENV_SETUP_FAILED"):
                error_info = self._deserialize_error_info(data, metadata_fields)
                # TODO(sang): Assert instead once actor also reports error messages.
                error_msg = ""
                if error_info.HasField("runtime_env_setup_failed_error"):
                    error_msg = error_info.runtime_env_setup_failed_error.error_message
                return RuntimeEnvSetupError(error_message=error_msg)
            elif error_type == ErrorType.Value("TASK_PLACEMENT_GROUP_REMOVED"):
                return TaskPlacementGroupRemoved()
            elif error_type == ErrorType.Value("ACTOR_PLACEMENT_GROUP_REMOVED"):
                return ActorPlacementGroupRemoved()
            elif error_type == ErrorType.Value("TASK_UNSCHEDULABLE_ERROR"):
                error_info = self._deserialize_error_info(data, metadata_fields)
                return TaskUnschedulableError(error_info.error_message)
            elif error_type == ErrorType.Value("ACTOR_UNSCHEDULABLE_ERROR"):
                error_info = self._deserialize_error_info(data, metadata_fields)
                return ActorUnschedulableError(error_info.error_message)
            elif error_type == ErrorType.Value("END_OF_STREAMING_GENERATOR"):
                return ObjectRefStreamEndOfStreamError()
            elif error_type == ErrorType.Value("ACTOR_UNAVAILABLE"):
                error_info = self._deserialize_error_info(data, metadata_fields)
                if error_info.HasField("actor_unavailable_error"):
                    actor_id = error_info.actor_unavailable_error.actor_id
                else:
                    actor_id = None
                return ActorUnavailableError(error_info.error_message, actor_id)
            else:
                return RaySystemError("Unrecognized error type " + str(error_type))
        elif data:
            raise ValueError("non-null object should always have metadata")
        else:
            # Object isn't available in plasma. This should never be returned
            # to the user. We should only reach this line if this object was
            # deserialized as part of a list, and another object in the list
            # throws an exception.
            return PlasmaObjectNotAvailable

    def deserialize_objects(
        self, serialized_ray_objects: List[SerializedRayObject], object_refs
    ):
        assert len(serialized_ray_objects) == len(object_refs)
        # initialize the thread-local field
        if not hasattr(self._thread_local, "object_ref_stack"):
            self._thread_local.object_ref_stack = []
        results = []
        for object_ref, (data, metadata, tensor_transport_value) in zip(
            object_refs, serialized_ray_objects
        ):
            try:
                # Push the object ref to the stack, so the object under
                # the object ref knows where it comes from.
                self._thread_local.object_ref_stack.append(object_ref)
                obj = self._deserialize_object(
                    data, metadata, object_ref, tensor_transport_value
                )
            except Exception as e:
                logger.exception(e)
                obj = RaySystemError(e, traceback.format_exc())
            finally:
                # Must clear ObjectRef to not hold a reference.
                if self._thread_local.object_ref_stack:
                    self._thread_local.object_ref_stack.pop()
            results.append(obj)
        return results

    def _serialize_to_pickle5(self, metadata, value):
        writer = Pickle5Writer()
        # TODO(swang): Check that contained_object_refs is empty.
        try:
            self.set_in_band_serialization()
            inband = pickle.dumps(
                value, protocol=5, buffer_callback=writer.buffer_callback
            )
        except Exception as e:
            self.get_and_clear_contained_object_refs()
            raise e
        finally:
            self.set_out_of_band_serialization()

        return Pickle5SerializedObject(
            metadata, inband, writer, self.get_and_clear_contained_object_refs()
        )

    def _serialize_to_msgpack(self, value):
        # Only RayTaskError is possible to be serialized here. We don't
        # need to deal with other exception types here.
        contained_object_refs = []

        if isinstance(value, RayTaskError):
            if issubclass(value.cause.__class__, TaskCancelledError):
                # Handle task cancellation errors separately because we never
                # want to warn about tasks that were intentionally cancelled by
                # the user.
                metadata = str(ErrorType.Value("TASK_CANCELLED")).encode("ascii")
                value = value.to_bytes()
            else:
                metadata = str(ErrorType.Value("TASK_EXECUTION_EXCEPTION")).encode(
                    "ascii"
                )
                value = value.to_bytes()
        elif isinstance(value, ray.actor.ActorHandle):
            # TODO(fyresone): ActorHandle should be serialized via the
            # custom type feature of cross-language.
            serialized, actor_handle_id, weak_ref = value._serialization_helper()
            if not weak_ref:
                contained_object_refs.append(actor_handle_id)
            # Update ref counting for the actor handle
            metadata = ray_constants.OBJECT_METADATA_TYPE_ACTOR_HANDLE
            # Append a 1 to mean weak ref or 0 for strong ref.
            # We do this here instead of in the main serialization helper
            # because msgpack expects a bytes object. We cannot serialize
            # `weak_ref` in the C++ code because the weak_ref property is only
            # available in the Python ActorHandle instance.
            value = serialized + (b"1" if weak_ref else b"0")
        else:
            metadata = ray_constants.OBJECT_METADATA_TYPE_CROSS_LANGUAGE

        python_objects = []

        def _python_serializer(o):
            index = len(python_objects)
            python_objects.append(o)
            return index

        msgpack_data = MessagePackSerializer.dumps(value, _python_serializer)

        if python_objects:
            metadata = ray_constants.OBJECT_METADATA_TYPE_PYTHON
            pickle5_serialized_object = self._serialize_to_pickle5(
                metadata, python_objects
            )
        else:
            pickle5_serialized_object = None

        return MessagePackSerializedObject(
            metadata, msgpack_data, contained_object_refs, pickle5_serialized_object
        )

    def serialize_and_store_gpu_objects(
        self,
        value: Any,
        obj_id: bytes,
    ) -> MessagePackSerializedObject:
        """Retrieve GPU data from `value` and store it in the GPU object store. Then, return the serialized value.

        Args:
            value: The value to serialize.
            obj_id: The object ID of the value. `obj_id` is required, and the GPU data (e.g. tensors) in `value`
                will be stored in the GPU object store with the key `obj_id`.

        Returns:
            Serialized value.
        """
        assert (
            obj_id is not None
        ), "`obj_id` is required, and it is the key to retrieve corresponding tensors from the GPU object store."
        serialized_val, tensors = self._serialize_and_retrieve_tensors(value)
        if tensors:
            obj_id = obj_id.decode("ascii")
            worker = ray._private.worker.global_worker
            gpu_object_manager = worker.gpu_object_manager
            gpu_object_manager.gpu_object_store.add_gpu_object(obj_id, tensors)

        return serialized_val

    def serialize(
        self, value: Any
    ) -> Union[RawSerializedObject, MessagePackSerializedObject]:
        """Serialize an object.

        Args:
            value: The value to serialize.

        Returns:
            Serialized value.
        """
        if isinstance(value, bytes):
            # If the object is a byte array, skip serializing it and
            # use a special metadata to indicate it's raw binary. So
            # that this object can also be read by Java.
            return RawSerializedObject(value)
        else:
            return self._serialize_to_msgpack(value)

    def _serialize_and_retrieve_tensors(
        self, value: Any
    ) -> Tuple[MessagePackSerializedObject, List["torch.Tensor"]]:
        """
        Serialize `value` and return the serialized value and any tensors retrieved from `value`.
        This is only used for GPU objects.
        """
        from ray.experimental.channel import ChannelContext

        ctx = ChannelContext.get_current().serialization_context
        prev_use_external_transport = ctx.use_external_transport
        ctx.set_use_external_transport(True)
        try:
            serialized_val = self._serialize_to_msgpack(value)
        finally:
            ctx.set_use_external_transport(prev_use_external_transport)

        tensors, _ = ctx.reset_out_of_band_tensors([])
        return serialized_val, tensors<|MERGE_RESOLUTION|>--- conflicted
+++ resolved
@@ -292,13 +292,7 @@
                 gpu_object_manager.fetch_gpu_object(object_id)
             tensors = gpu_object_manager.gpu_object_store.get_gpu_object(object_id)
             ctx.reset_out_of_band_tensors(tensors)
-<<<<<<< HEAD
-            gpu_object_manager.remove_gpu_object(object_id)
-=======
-            # TODO(kevin85421): The current garbage collection implementation for the in-actor object store
-            # is naive. We garbage collect each object after it is consumed once.
             gpu_object_manager.gpu_object_store.remove_gpu_object(object_id)
->>>>>>> 75437f35
 
         try:
             in_band, buffers = unpack_pickle5_buffers(data)
