import io
import logging
from typing import Any, Dict, List, Optional, Union

import ray
from ray._raylet import SerializedObject
from ray.experimental.channel.common import ChannelInterface, ChannelOutputType
from ray.experimental.channel.intra_process_channel import IntraProcessChannel
from ray.experimental.channel.torch_tensor_type import TorchTensorType
from ray.util.annotations import PublicAPI

# Logger for this module. It should be configured at the entry point
# into the program using Ray. Ray provides a default configuration at
# entry/init points.
logger = logging.getLogger(__name__)

DEFAULT_MAX_BUFFER_SIZE = int(100 * 1e6)  # 100 mB
# The min buffer size must be large enough to at least fit an instance of the
# _ResizeChannel class along with any metadata.
MIN_BUFFER_SIZE = int(1000)  # 1000 bytes


def _get_node_id(self) -> "ray.NodeID":
    return ray.get_runtime_context().get_node_id()


def _get_reader_node_id(self, reader_actor: "ray.actor.ActorHandle") -> "ray.NodeID":
    """
    Get the node ID of the reader actor.
    If the reader actor is the same as the current actor, make a local method call
    to get the node ID. Otherwise, make a remote ray.get() call to get the node ID.
    """
    current_actor_id = ray.get_runtime_context().get_actor_id()
    if current_actor_id is None:
        # We are calling from the driver, make a remote call
        fn = reader_actor.__ray_call__
        return ray.get(fn.remote(_get_node_id))

    current_actor = ray.get_runtime_context().current_actor
    if reader_actor == current_actor:
        return _get_node_id(self)
    else:
        fn = reader_actor.__ray_call__
        return ray.get(fn.remote(_get_node_id))


def _create_channel_ref(
    self,
    buffer_size_bytes: int,
) -> "ray.ObjectRef":
    """
    Create a channel that can be read and written through Ray's shared-memory
    object store.

    The channel has no buffer, so the writer will block until reader(s) have
    read the previous value.

    A writer and colocated readers can communicate via a shared memory buffer.
    If the readers are remote, then RPC is used to synchronize the writer and
    readers' buffers.

    Args:
        buffer_size_bytes: The number of bytes to allocate for the object data and
            metadata. Writes to the channel must produce serialized data and
            metadata less than or equal to this value.
    Returns:
        Channel: A wrapper around ray.ObjectRef.
    """
    worker = ray._private.worker.global_worker
    worker.check_connected()

    value = b"0" * buffer_size_bytes

    try:
        object_ref = worker.put_object(
            value, owner_address=None, _is_experimental_channel=True
        )
    except ray.exceptions.ObjectStoreFullError:
        logger.info(
            "Put failed since the value was either too large or the "
            "store was full of pinned objects."
        )
        raise
    return object_ref


<<<<<<< HEAD
def _get_self_actor() -> Optional["ray.actor.ActorHandle"]:
    """
    Get the current actor handle in this worker.
    If this is called in a driver process, it will return None.
    """
    try:
        return ray.get_runtime_context().current_actor
    except RuntimeError:
        return None
=======
class _ResizeChannel:
    """
    When a channel must be resized, the channel backing store must be resized on both
    the writer and the reader nodes. The writer first resizes its own backing store. The
    writer then uses an instance of this class as a sentinel value to tell the reader to
    resize its own backing store. The class instance is sent through the channel.
    """

    def __init__(self, reader_ref: "ray.ObjectRef"):
        self._reader_ref = reader_ref
>>>>>>> dd156415


class SharedMemoryType(ChannelOutputType):
    def __init__(self, buffer_size_bytes: int):
        """
        Args:
            buffer_size_bytes: The number of bytes to allocate for the object data and
                metadata. Writes to the channel must produce serialized data and
                metadata less than or equal to this value.
        """
        super().__init__()
        self.buffer_size_bytes = buffer_size_bytes

    def create_channel(
        self,
        writer: Optional["ray.actor.ActorHandle"],
        readers: List[Optional["ray.actor.ActorHandle"]],
    ) -> "Channel":
        """
        Instantiate a ChannelInterface class that can be used
        to pass data of this type.

        Args:
            writer: The actor that may write to the channel. None signifies the driver.
            readers: The actors that may read from the channel. None signifies
                the driver.
        Returns:
            A ChannelInterface that can be used to pass data
                of this type.
        """
        if self._contains_type is not None:
            assert isinstance(
                self._contains_type, TorchTensorType
            ), "_contains_type must be of type TorchTensorType"

            from ray.experimental.channel.torch_tensor_nccl_channel import (
                NestedTorchTensorNcclChannel,
            )

            if self._contains_type.requires_nccl():
                cpu_data_typ = SharedMemoryType(
                    buffer_size_bytes=self.buffer_size_bytes
                )
                return NestedTorchTensorNcclChannel(
                    writer,
                    readers,
                    gpu_data_typ=self._contains_type,
                    cpu_data_typ=cpu_data_typ,
                )

        return MultiChannel(writer, readers)

    def set_nccl_group_id(self, group_id: str) -> None:
        assert self.requires_nccl()

        # Shared memory channels don't need NCCL but they can
        # contain objects that use NCCL.
        self._contains_type.set_nccl_group_id(group_id)


@PublicAPI(stability="alpha")
class Channel(ChannelInterface):
    """
    A wrapper type for ray.ObjectRef. Currently supports ray.get but not
    ray.wait.
    """

    def __init__(
        self,
        writer: Optional[ray.actor.ActorHandle],
        readers: List[Optional[ray.actor.ActorHandle]],
        typ: Optional[Union[int, SharedMemoryType]] = None,
        _writer_node_id: Optional["ray.NodeID"] = None,
        _reader_node_id: Optional["ray.NodeID"] = None,
        _writer_ref: Optional["ray.ObjectRef"] = None,
        _reader_ref: Optional["ray.ObjectRef"] = None,
    ):
        """
        Create a channel that can be read and written by co-located Ray processes.

        Anyone may write to or read from the channel. The channel has no
        buffer, so the writer will block until reader(s) have read the previous
        value.

        Args:
            writer: The actor that may write to the channel. None signifies the driver.
            readers: The actors that may read from the channel. None signifies
                the driver.
            typ: Type information about the values passed through the channel.
                Either an integer representing the max buffer size in bytes
                allowed, or a SharedMemoryType.
        Returns:
            Channel: A wrapper around ray.ObjectRef.
        """
        assert len(readers) > 0

        if typ is None:
            typ = SharedMemoryType(DEFAULT_MAX_BUFFER_SIZE)
        elif isinstance(typ, int):
            typ = SharedMemoryType(typ)
        elif not isinstance(typ, SharedMemoryType):
            raise ValueError(
                "`typ` must be an `int` representing the max buffer size in "
                "bytes or a SharedMemoryType"
            )

        if typ.buffer_size_bytes < MIN_BUFFER_SIZE:
            raise ValueError(
                "typ.buffer_size_bytes must be at least MIN_BUFFER_SIZE "
                f"({MIN_BUFFER_SIZE} bytes)"
            )

        self._writer = writer
        self._readers = readers
        self._typ = typ

        self._worker = ray._private.worker.global_worker
        self._worker.check_connected()

        self._writer_registered = False
        self._reader_registered = False

        if _writer_ref is None:
            # We are the writer. Check that the passed handle matches the
            # current actor (or it is the driver).
            # TODO(swang): Channels must be initially constructed by the writer
            # actor, so we shouldn't need to include `writer` in the
            # constructor args. Either support Channels being constructed by
            # someone other than the writer or remove it from the args.
            self_actor = _get_self_actor()
            assert writer == self_actor

            self._writer_node_id = (
                ray.runtime_context.get_runtime_context().get_node_id()
            )
            self._writer_ref = _create_channel_ref(self, typ.buffer_size_bytes)

            if readers[0] is None:
                # Reader is the driver. We assume that the reader and the writer are on
                # the same node.
                self._reader_node_id = self._writer_node_id
                self._reader_ref = self._writer_ref
            else:
                # Reader and writer *may* be on different nodes.
                self._reader_node_id = _get_reader_node_id(self, readers[0])
                for reader in readers:
                    reader_node_id = _get_reader_node_id(self, reader)
                    if reader_node_id != self._reader_node_id:
                        raise NotImplementedError(
                            "All readers must be on the same node for now."
                        )
                self._create_reader_ref(readers, typ.buffer_size_bytes)

            assert self._reader_ref is not None
        else:
            assert (
                _writer_node_id is not None
            ), "_writer_node_id must also be passed to the constructor when "
            "_writer_ref is."
            assert (
                _reader_ref is not None
            ), "_reader_ref must also be passed to the constructor when _writer_ref is."

            self._writer_ref = _writer_ref
            self._writer_node_id = _writer_node_id
            self._reader_node_id = _reader_node_id
            self._reader_ref = _reader_ref

        self._num_readers = len(self._readers)
        if self.is_remote():
            self._num_readers = 1

    def _create_reader_ref(
        self, readers: List[Optional["ray.actor.ActorHandle"]], buffer_size_bytes: int
    ):
        # TODO(jhumphri): Free the current reader ref once the reference to it is
        # destroyed below.
        if self.is_remote():
            fn = readers[0].__ray_call__
            self._reader_ref = ray.get(
                fn.remote(_create_channel_ref, buffer_size_bytes)
            )
        else:
            self._reader_ref = self._writer_ref

        # We need to register the new writer_ref.
        self._writer_registered = False
        self.ensure_registered_as_writer()

    @staticmethod
    def is_local_node(node_id):
        return ray.runtime_context.get_runtime_context().get_node_id() == node_id

    def is_remote(self):
        return self._writer_node_id != self._reader_node_id

    def ensure_registered_as_writer(self) -> None:
        if self._writer_registered:
            return

        if not self.is_local_node(self._writer_node_id):
            raise ValueError(
                "`ensure_registered_as_writer()` must only be called on the node that "
                "the writer is on."
            )

        assert (
            self._reader_ref
        ), "`self._reader_ref` must be not be None when registering a writer, because "
        "it should have been initialized in the constructor."

        if len(self._readers) == 1 and self._readers[0] is None:
            actor_id = ray.ActorID.nil()
        else:
            actor_id = self._readers[0]._actor_id
        self._worker.core_worker.experimental_channel_register_writer(
            self._writer_ref,
            self._reader_ref,
            self._writer_node_id,
            self._reader_node_id,
            actor_id,
            len(self._readers),
        )
        self._writer_registered = True

    def ensure_registered_as_reader(self) -> None:
        if self._reader_registered:
            return

        self._worker.core_worker.experimental_channel_register_reader(
            self._reader_ref,
        )
        self._reader_registered = True

    @staticmethod
    def _deserialize_reader_channel(
        writer: ray.actor.ActorHandle,
        readers: List[Optional[ray.actor.ActorHandle]],
        typ: int,
        writer_node_id,
        reader_node_id,
        writer_ref: "ray.ObjectRef",
        reader_ref: "ray.ObjectRef",
    ) -> "Channel":
        chan = Channel(
            writer,
            readers,
            typ,
            _writer_node_id=writer_node_id,
            _reader_node_id=reader_node_id,
            _writer_ref=writer_ref,
            _reader_ref=reader_ref,
        )
        return chan

    def __reduce__(self):
        assert self._reader_ref is not None
        return self._deserialize_reader_channel, (
            self._writer,
            self._readers,
            self._typ,
            self._writer_node_id,
            self._reader_node_id,
            self._writer_ref,
            self._reader_ref,
        )

    def _resize_channel_if_needed(self, serialized_value: str):
        # serialized_value.total_bytes *only* includes the size of the data. It does not
        # include the size of the metadata, so we must account for the size of the
        # metadata explicitly.
        size = serialized_value.total_bytes + len(serialized_value.metadata)
        if size > self._typ.buffer_size_bytes:
            # Now make the channel backing store larger.
            self._typ.buffer_size_bytes = size
            # TODO(jhumphri): Free the current writer ref once the reference to it is
            # destroyed below.
            prev_writer_ref = self._writer_ref
            self._writer_ref = _create_channel_ref(self, self._typ.buffer_size_bytes)

            self._create_reader_ref(self._readers, self._typ.buffer_size_bytes)

            # Write a special message to the channel so that the readers know to
            # stop using the current reader_ref.
            special_message = _ResizeChannel(self._reader_ref)
            special_message_serialized = (
                self._worker.get_serialization_context().serialize(special_message)
            )
            self._worker.core_worker.experimental_channel_put_serialized(
                special_message_serialized,
                prev_writer_ref,
                self._num_readers,
            )

    def write(self, value: Any):
        self.ensure_registered_as_writer()

        if not isinstance(value, SerializedObject):
            try:
                serialized_value = self._worker.get_serialization_context().serialize(
                    value
                )
            except TypeError as e:
                sio = io.StringIO()
                ray.util.inspect_serializability(value, print_file=sio)
                msg = (
                    "Could not serialize the put value "
                    f"{repr(value)}:\n"
                    f"{sio.getvalue()}"
                )
                raise TypeError(msg) from e
        else:
            serialized_value = value

        self._resize_channel_if_needed(serialized_value)

        self._worker.core_worker.experimental_channel_put_serialized(
            serialized_value,
            self._writer_ref,
            self._num_readers,
        )

    def begin_read(self) -> Any:
        self.ensure_registered_as_reader()
        ret = ray.get(self._reader_ref)

        if isinstance(ret, _ResizeChannel):
            # The writer says we need to update the channel backing store (due to a
            # resize).
            self._worker.core_worker.experimental_channel_read_release(
                [self._reader_ref]
            )
            self._reader_ref = ret._reader_ref
            # We need to register the new reader_ref.
            self._reader_registered = False
            self.ensure_registered_as_reader()
            ret = ray.get(self._reader_ref)

        return ret

    def end_read(self):
        self.ensure_registered_as_reader()
        self._worker.core_worker.experimental_channel_read_release([self._reader_ref])

    def close(self) -> None:
        """
        Close this channel by setting the error bit on both the writer_ref and the
        reader_ref.
        """
        self._worker.core_worker.experimental_channel_set_error(self._writer_ref)
        if self.is_local_node(self._reader_node_id):
            self.ensure_registered_as_reader()
        self._worker.core_worker.experimental_channel_set_error(self._reader_ref)


@PublicAPI(stability="alpha")
class MultiChannel(ChannelInterface):
    """
    Can be used to send data to different readers via different channels.
    For example, if the reader is in the same worker process as the writer,
    the data can be sent via IntraProcessChannel. If the reader is in a different
    worker process, the data can be sent via shared memory channel.

    Args:
        writer: The actor that may write to the channel. None signifies the driver.
        readers: The actors that may read from the channel. None signifies
            the driver.
    """

    def __init__(
        self,
        writer: Optional[ray.actor.ActorHandle],
        readers: List[Optional[ray.actor.ActorHandle]],
        _channel_dict: Optional[Dict[ray.ActorID, ChannelInterface]] = None,
        _channels: Optional[List[ChannelInterface]] = None,
    ):
        self._writer = writer
        self._readers = readers
        # A dictionary that maps the actor ID to the channel object.
        self._channel_dict = _channel_dict or {}
        # A list of channel objects.
        self._channels = _channels or []
        # TODO (kevin85421): Currently, the out-of-band actor handle is not well
        # supported for reference counting. Here, we store the actor handle in
        # `self._self_actor` to ensure its lifetime is the same as the channel object
        # as a workaround. We should fix this issue in the future.
        self._self_actor = _get_self_actor()
        if self._channels:
            return

        remote_readers = []
        for reader in self._readers:
            if self._writer != reader:
                remote_readers.append(reader)
        # There are some local readers which are the same worker process as the writer.
        # Create a local channel for the writer and the local readers.
        if len(remote_readers) != len(self._readers):
            local_channel = IntraProcessChannel(self._writer)
            self._channels.append(local_channel)
            actor_id = self._get_actor_id(self._writer)
            self._channel_dict[actor_id] = local_channel
        # There are some remote readers which are not the same Ray actor as the writer.
        # Create a shared memory channel for the writer and the remote readers.
        if len(remote_readers) != 0:
            remote_channel = Channel(self._writer, remote_readers)
            self._channels.append(remote_channel)
            for reader in remote_readers:
                actor_id = self._get_actor_id(reader)
                self._channel_dict[actor_id] = remote_channel

    def _get_actor_id(self, reader: Optional[ray.actor.ActorHandle]) -> str:
        if reader is None:
            return ray.ActorID.nil()
        return reader._actor_id

    def ensure_registered_as_writer(self) -> None:
        pass

    def ensure_registered_as_reader(self) -> None:
        pass

    def __reduce__(self):
        return MultiChannel, (
            self._writer,
            self._readers,
            self._channel_dict,
            self._channels,
        )

    def write(self, value: Any):
        for channel in self._channels:
            channel.write(value)

    def begin_read(self) -> Any:
        actor_id = self._get_actor_id(self._self_actor)
        return self._channel_dict[actor_id].begin_read()

    def end_read(self):
        actor_id = self._get_actor_id(self._self_actor)
        return self._channel_dict[actor_id].end_read()

    def close(self) -> None:
        for channel in self._channels:
            channel.close()<|MERGE_RESOLUTION|>--- conflicted
+++ resolved
@@ -84,7 +84,6 @@
     return object_ref
 
 
-<<<<<<< HEAD
 def _get_self_actor() -> Optional["ray.actor.ActorHandle"]:
     """
     Get the current actor handle in this worker.
@@ -94,7 +93,8 @@
         return ray.get_runtime_context().current_actor
     except RuntimeError:
         return None
-=======
+
+
 class _ResizeChannel:
     """
     When a channel must be resized, the channel backing store must be resized on both
@@ -105,7 +105,6 @@
 
     def __init__(self, reader_ref: "ray.ObjectRef"):
         self._reader_ref = reader_ref
->>>>>>> dd156415
 
 
 class SharedMemoryType(ChannelOutputType):
