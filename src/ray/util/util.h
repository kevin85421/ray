--- conflicted
+++ resolved
@@ -379,15 +379,9 @@
 /// \return the foramtted value
 std::string FormatFloat(float value, int32_t precision);
 
-<<<<<<< HEAD
-/// Convert a timeout in milliseconds to a steady_clock::time_point.
-/// Returns nullptr if timeout_ms is -1 (indicating no timeout).
-std::unique_ptr<std::chrono::steady_clock::time_point> ToTimeoutPoint(int64_t timeout_ms);
-=======
 /// Converts a timeout in milliseconds to a timeout point.
 /// \param[in] timeout_ms The timeout in milliseconds.
 /// \return The timeout point, or std::nullopt if timeout_ms is -1.
 std::optional<std::chrono::steady_clock::time_point> ToTimeoutPoint(int64_t timeout_ms);
->>>>>>> 951fc146
 
 }  // namespace ray