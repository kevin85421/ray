// Copyright 2020 The Ray Authors.
//
// Licensed under the Apache License, Version 2.0 (the "License");
// you may not use this file except in compliance with the License.
// You may obtain a copy of the License at
//
//  http://www.apache.org/licenses/LICENSE-2.0
//
// Unless required by applicable law or agreed to in writing, software
// distributed under the License is distributed on an "AS IS" BASIS,
// WITHOUT WARRANTIES OR CONDITIONS OF ANY KIND, either express or implied.
// See the License for the specific language governing permissions and
// limitations under the License.

#include "ray/util/util.h"

#include <stdio.h>
#include <stdlib.h>
#ifndef _WIN32
#include <sys/un.h>
#endif

#include <algorithm>
#include <boost/asio/generic/stream_protocol.hpp>
#include <sstream>
#include <string>
#include <string_view>
#include <vector>
#ifndef _WIN32
#include <boost/asio/local/stream_protocol.hpp>
#endif
#include <boost/asio/ip/tcp.hpp>

#include "absl/strings/match.h"
#include "ray/util/filesystem.h"
#include "ray/util/logging.h"

namespace {
/// Uses sscanf() to read a token matching from the string, advancing the iterator.
/// \param c_str A string iterator that is dereferenceable. (i.e.: c_str < string::end())
/// \param format The pattern. It must not produce any output. (e.g., use %*d, not %d.)
/// \return The scanned prefix of the string, if any.
std::string ScanToken(std::string::const_iterator &c_str, std::string format) {
  int i = 0;
  std::string result;
  format += "%n";
  if (static_cast<size_t>(sscanf(&*c_str, format.c_str(), &i)) <= 1) {
    result.insert(result.end(), c_str, c_str + i);
    c_str += i;
  }
  return result;
}
}  // namespace

std::string EndpointToUrl(
    const boost::asio::generic::basic_endpoint<boost::asio::generic::stream_protocol> &ep,
    bool include_scheme) {
  std::string result, scheme;
  switch (ep.protocol().family()) {
  case AF_INET: {
    scheme = "tcp://";
    boost::asio::ip::tcp::endpoint e(boost::asio::ip::tcp::v4(), 0);
    RAY_CHECK_EQ(e.size(), ep.size());
    const sockaddr *src = ep.data();
    sockaddr *dst = e.data();
    *reinterpret_cast<sockaddr_in *>(dst) = *reinterpret_cast<const sockaddr_in *>(src);
    std::ostringstream ss;
    ss << e;
    result = ss.str();
    break;
  }
  case AF_INET6: {
    scheme = "tcp://";
    boost::asio::ip::tcp::endpoint e(boost::asio::ip::tcp::v6(), 0);
    RAY_CHECK_EQ(e.size(), ep.size());
    const sockaddr *src = ep.data();
    sockaddr *dst = e.data();
    *reinterpret_cast<sockaddr_in6 *>(dst) = *reinterpret_cast<const sockaddr_in6 *>(src);
    std::ostringstream ss;
    ss << e;
    result = ss.str();
    break;
  }
#if defined(BOOST_ASIO_HAS_LOCAL_SOCKETS) && !defined(_WIN32)
  case AF_UNIX:
    scheme = "unix://";
    result.append(reinterpret_cast<const struct sockaddr_un *>(ep.data())->sun_path,
                  ep.size() - offsetof(sockaddr_un, sun_path));
    break;
#endif
  default:
    RAY_LOG(FATAL) << "unsupported protocol family: " << ep.protocol().family();
    break;
  }
  if (include_scheme) {
    result.insert(0, scheme);
  }
  return result;
}

boost::asio::generic::basic_endpoint<boost::asio::generic::stream_protocol>
ParseUrlEndpoint(const std::string &endpoint, int default_port) {
  // Syntax reference: https://en.wikipedia.org/wiki/URL#Syntax
  // Note that we're a bit more flexible, to allow parsing "127.0.0.1" as a URL.
  boost::asio::generic::stream_protocol::endpoint result;
  std::string address = endpoint, scheme;
  if (absl::StartsWith(address, "unix://")) {
    scheme = "unix://";
    address.erase(0, scheme.size());
  } else if (!address.empty() && ray::IsDirSep(address[0])) {
    scheme = "unix://";
  } else if (absl::StartsWith(address, "tcp://")) {
    scheme = "tcp://";
    address.erase(0, scheme.size());
  } else {
    scheme = "tcp://";
  }
  if (scheme == "unix://") {
#if defined(BOOST_ASIO_HAS_LOCAL_SOCKETS) && !defined(_WIN32)
    size_t maxlen = sizeof(sockaddr_un().sun_path) / sizeof(*sockaddr_un().sun_path) - 1;
    RAY_CHECK(address.size() <= maxlen)
        << "AF_UNIX path length cannot exceed " << maxlen << " bytes: " << address;
    result = boost::asio::local::stream_protocol::endpoint(address);
#else
    RAY_LOG(FATAL) << "UNIX-domain socket endpoints are not supported: " << endpoint;
#endif
  } else if (scheme == "tcp://") {
    std::string::const_iterator i = address.begin();
    std::string host = ScanToken(i, "[%*[^][/]]");
    host = host.empty() ? ScanToken(i, "%*[^/:]") : host.substr(1, host.size() - 2);
    std::string port_str = ScanToken(i, ":%*d");
    int port = port_str.empty() ? default_port : std::stoi(port_str.substr(1));
    result = boost::asio::ip::tcp::endpoint(boost::asio::ip::make_address(host), port);
  } else {
    RAY_LOG(FATAL) << "Unable to parse socket endpoint: " << endpoint;
  }
  return result;
}

/// Rules:
/// 1. Adjacent tokens are concatenated, so "a"b'c' is just abc
/// 2. Outside quotes: backslashes make the next character literal; space & tab delimit
/// 3. Inside "...": backslashes escape a following " and \ and otherwise stay literal
/// 4. Inside '...': no escaping occurs
/// 5. [&|;<>`#()!] etc. are literal, but should be in '...' to avoid confusion.
/// Note: POSIX shells can perform additional processing (like piping) not reflected here.
/// Refer to the unit tests for examples.
/// To compare against the platform's behavior, try a command like the following:
/// $ python3 -c "import sys; [print(a) for a in sys.argv[1:]]" \x\\y "\x\\y" '\x\\y'
/// Python analog: shlex.split(s)
static std::vector<std::string> ParsePosixCommandLine(const std::string &s) {
  RAY_CHECK(s.find('\0') >= s.size()) << "Invalid null character in command line";
  const char space = ' ', tab = '\t', backslash = '\\', squote = '\'', dquote = '\"';
  char surroundings = space;
  bool escaping = false, arg_started = false;
  std::vector<std::string> result;
  std::string arg;
  for (char ch : s) {
    bool is_delimeter = false;
    if (escaping) {
      if (surroundings == dquote && (ch == backslash || ch == dquote)) {
        arg.pop_back();  // remove backslash because it precedes \ or " in double-quotes
      }
      arg += ch;
      escaping = false;
    } else if (surroundings == dquote || surroundings == squote) {  // inside quotes
      if (ch == surroundings) {
        surroundings = space;  // leaving quotes
      } else {
        arg += ch;
        escaping = surroundings == dquote && ch == backslash;  // backslash in "..."
      }
    } else {  // outside quotes
      if (ch == space || ch == tab) {
        is_delimeter = true;
        if (arg_started) {  // we just finished an argument
          result.push_back(arg);
        }
        arg.clear();
      } else if (ch == dquote || ch == squote) {
        surroundings = ch;  // entering quotes
      } else if (ch == backslash) {
        escaping = true;
      } else {
        arg += ch;
      }
    }
    arg_started = !is_delimeter;
  }
  if (arg_started) {
    result.push_back(arg);
  }
  return result;
}

/// Rules:
/// 1. Adjacent tokens are concatenated, so "a"b"c" is just abc
/// 2. Backslashes escape when eventually followed by " but stay literal otherwise
/// 3. Outside "...": space and tab are delimiters
/// 4. [&|:<>^#()] etc. are literal, but should be in "..." to avoid confusion.
/// Note: Windows tools have additional processing & quirks not reflected here.
/// Refer to the unit tests for examples.
/// To compare against the platform's behavior, try a command like the following:
/// > python3 -c "import sys; [print(a) for a in sys.argv[1:]]" \x\\y "\x\\y"
/// Python analog: None (would be shlex.split(s, posix=False), but it doesn't unquote)
static std::vector<std::string> ParseWindowsCommandLine(const std::string &s) {
  RAY_CHECK(s.find('\0') >= s.size()) << "Invalid null character in command line";
  // The if statement below may be incorrect. See:
  // https://github.com/ray-project/ray/pull/10131#discussion_r473871563
  if (s.empty()) {
    return {};
  }
  std::vector<std::string> result;
  std::string arg, c_str = s + '\0';
  std::string::const_iterator i = c_str.begin(), j = c_str.end() - 1;
  for (bool stop = false, in_dquotes = false; !stop;) {
    if (!in_dquotes && (i >= j || ScanToken(i, "%*[ \t]").size())) {
      result.push_back(arg);
      arg.clear();
    }
    stop |= i >= j && !in_dquotes;
    arg += ScanToken(i, in_dquotes ? "%*[^\\\"]" : "%*[^\\\" \t]");
    std::string possible_escape = ScanToken(i, "%*[\\]");
    bool escaping = possible_escape.size() % 2 != 0;
    if (*i == '\"') {
      possible_escape.erase(possible_escape.size() / 2);
      possible_escape.append(escaping ? 1 : 0, *i);
      in_dquotes ^= !escaping;
      ++i;
    }
    arg += possible_escape;
  }
  return result;
}

std::vector<std::string> ParseCommandLine(const std::string &s, CommandLineSyntax kind) {
  if (kind == CommandLineSyntax::System) {
#ifdef _WIN32
    kind = CommandLineSyntax::Windows;
#else
    kind = CommandLineSyntax::POSIX;
#endif
  }
  std::vector<std::string> result;
  switch (kind) {
  case CommandLineSyntax::POSIX:
    result = ParsePosixCommandLine(s);
    break;
  case CommandLineSyntax::Windows:
    result = ParseWindowsCommandLine(s);
    break;
  default:
    RAY_LOG(FATAL) << "invalid command line syntax";
    break;
  }
  return result;
}

/// Python analog: shlex.join(args)
std::string CreatePosixCommandLine(const std::vector<std::string> &args) {
  std::string result;
  const std::string safe_chars("%*[-A-Za-z0-9%_=+]");
  const char single_quote = '\'';
  for (size_t a = 0; a != args.size(); ++a) {
    std::string arg = args[a], arg_with_null = arg + '\0';
    std::string::const_iterator i = arg_with_null.begin();
    if (ScanToken(i, safe_chars) != arg) {
      // Prefer single-quotes. Double-quotes have unpredictable behavior, e.g. for "\!".
      std::string quoted;
      quoted += single_quote;
      for (char ch : arg) {
        if (ch == single_quote) {
          quoted += single_quote;
          quoted += '\\';
        }
        quoted += ch;
        if (ch == single_quote) {
          quoted += single_quote;
        }
      }
      quoted += single_quote;
      arg = quoted;
    }
    if (a > 0) {
      result += ' ';
    }
    result += arg;
  }
  return result;
}

// Python analog: subprocess.list2cmdline(args)
static std::string CreateWindowsCommandLine(const std::vector<std::string> &args) {
  std::string result;
  const std::string safe_chars("%*[-A-Za-z0-9%_=+]");
  const char double_quote = '\"';
  for (size_t a = 0; a != args.size(); ++a) {
    std::string arg = args[a], arg_with_null = arg + '\0';
    std::string::const_iterator i = arg_with_null.begin();
    if (ScanToken(i, safe_chars) != arg) {
      // Escape only backslashes that precede double-quotes
      std::string quoted;
      quoted += double_quote;
      size_t backslashes = 0;
      for (char ch : arg) {
        if (ch == double_quote) {
          quoted.append(backslashes, '\\');
          quoted += '\\';
        }
        quoted += ch;
        backslashes = ch == '\\' ? backslashes + 1 : 0;
      }
      quoted.append(backslashes, '\\');
      quoted += double_quote;
      arg = quoted;
    }
    if (a > 0) {
      result += ' ';
    }
    result += arg;
  }
  return result;
}

std::string CreateCommandLine(const std::vector<std::string> &args,
                              CommandLineSyntax kind) {
  if (kind == CommandLineSyntax::System) {
#ifdef _WIN32
    kind = CommandLineSyntax::Windows;
#else
    kind = CommandLineSyntax::POSIX;
#endif
  }
  std::string result;
  switch (kind) {
  case CommandLineSyntax::POSIX:
    result = CreatePosixCommandLine(args);
    break;
  case CommandLineSyntax::Windows:
    result = CreateWindowsCommandLine(args);
    break;
  default:
    RAY_LOG(FATAL) << "invalid command line syntax";
    break;
  }
  return result;
}

std::shared_ptr<absl::flat_hash_map<std::string, std::string>> ParseURL(std::string url) {
  auto result = std::make_shared<absl::flat_hash_map<std::string, std::string>>();
  std::string delimiter = "?";
  size_t pos = 0;
  pos = url.find(delimiter);
  if (pos == std::string::npos) {
    return result;
  }

  const std::string base_url = url.substr(0, pos);
  result->emplace("url", base_url);
  url.erase(0, pos + delimiter.length());
  const std::string query_delimeter = "&";

  auto parse_key_value_with_equal_delimter =
      [](std::string_view key_value) -> std::pair<std::string_view, std::string_view> {
    // Parse the query key value pair.
    const std::string key_value_delimter = "=";
    size_t key_value_pos = key_value.find(key_value_delimter);
    std::string_view key = key_value.substr(0, key_value_pos);
    return std::make_pair(key, key_value.substr(key.size() + 1));
  };

  while ((pos = url.find(query_delimeter)) != std::string::npos) {
    std::string_view token = std::string_view{url}.substr(0, pos);
    auto key_value_pair = parse_key_value_with_equal_delimter(token);
    result->emplace(std::string(key_value_pair.first),
                    std::string(key_value_pair.second));
    url.erase(0, pos + delimiter.length());
  }
  std::string_view token = std::string_view{url}.substr(0, pos);
  auto key_value_pair = parse_key_value_with_equal_delimter(token);
  result->emplace(std::string(key_value_pair.first), std::string(key_value_pair.second));
  return result;
}

std::string GenerateUUIDV4() {
  thread_local std::random_device rd;
  thread_local std::mt19937 gen(rd());
  std::uniform_int_distribution<> dis(0, 15);
  std::uniform_int_distribution<> dis2(8, 11);

  std::stringstream ss;
  int i;
  ss << std::hex;
  for (i = 0; i < 8; i++) {
    ss << dis(gen);
  }
  ss << "-";
  for (i = 0; i < 4; i++) {
    ss << dis(gen);
  }
  ss << "-4";
  for (i = 0; i < 3; i++) {
    ss << dis(gen);
  }
  ss << "-";
  ss << dis2(gen);
  for (i = 0; i < 3; i++) {
    ss << dis(gen);
  }
  ss << "-";
  for (i = 0; i < 12; i++) {
    ss << dis(gen);
  };
  return ss.str();
}

namespace ray {

bool IsRayletFailed(const std::string &raylet_pid) {
  auto should_shutdown = false;
  if (!raylet_pid.empty()) {
    auto pid = static_cast<pid_t>(std::stoi(raylet_pid));
    if (!IsProcessAlive(pid)) {
      should_shutdown = true;
    }
  } else if (!IsParentProcessAlive()) {
    should_shutdown = true;
  }
  return should_shutdown;
}

void QuickExit() {
  ray::RayLog::ShutDownRayLog();
  _Exit(1);
}

std::string FormatFloat(float value, int32_t precision) {
  std::stringstream ss;
  ss << std::fixed << std::setprecision(precision) << value;
  return ss.str();
}

<<<<<<< HEAD
std::unique_ptr<std::chrono::steady_clock::time_point> ToTimeoutPoint(
    int64_t timeout_ms) {
  if (timeout_ms == -1) {
    return nullptr;
  }
  auto now = std::chrono::steady_clock::now();
  auto timeout_duration = std::chrono::milliseconds(timeout_ms);
  auto timeout_point =
      std::make_unique<std::chrono::steady_clock::time_point>(now + timeout_duration);
=======
std::optional<std::chrono::steady_clock::time_point> ToTimeoutPoint(int64_t timeout_ms) {
  std::optional<std::chrono::steady_clock::time_point> timeout_point;
  if (timeout_ms == -1) {
    return timeout_point;
  }
  auto now = std::chrono::steady_clock::now();
  auto timeout_duration = std::chrono::milliseconds(timeout_ms);
  timeout_point.emplace(now + timeout_duration);
>>>>>>> 951fc146
  return timeout_point;
}

}  // namespace ray<|MERGE_RESOLUTION|>--- conflicted
+++ resolved
@@ -440,17 +440,6 @@
   return ss.str();
 }
 
-<<<<<<< HEAD
-std::unique_ptr<std::chrono::steady_clock::time_point> ToTimeoutPoint(
-    int64_t timeout_ms) {
-  if (timeout_ms == -1) {
-    return nullptr;
-  }
-  auto now = std::chrono::steady_clock::now();
-  auto timeout_duration = std::chrono::milliseconds(timeout_ms);
-  auto timeout_point =
-      std::make_unique<std::chrono::steady_clock::time_point>(now + timeout_duration);
-=======
 std::optional<std::chrono::steady_clock::time_point> ToTimeoutPoint(int64_t timeout_ms) {
   std::optional<std::chrono::steady_clock::time_point> timeout_point;
   if (timeout_ms == -1) {
@@ -459,7 +448,6 @@
   auto now = std::chrono::steady_clock::now();
   auto timeout_duration = std::chrono::milliseconds(timeout_ms);
   timeout_point.emplace(now + timeout_duration);
->>>>>>> 951fc146
   return timeout_point;
 }
 
