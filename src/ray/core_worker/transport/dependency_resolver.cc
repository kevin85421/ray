--- conflicted
+++ resolved
@@ -54,17 +54,14 @@
             // the GPU object from the in-actor GPU object store using the object ID as
             // the key.
             mutable_arg->clear_object_ref();
-<<<<<<< HEAD
             // We only push the object ID of the non-GPU object to the inlined dependency
             // IDs to avoid the reference count being updated immediately. GPU objects are
             // inlined, but the actual data lives on the remote actor. Therefore, if we
             // decrement the reference count upon inlining, we may cause the tensors on
             // the sender actor to be freed before transferring to the receiver actor.
             inlined_dependency_ids->push_back(id);
-=======
           } else {
             mutable_arg->set_tensor_transport(transport);
->>>>>>> 75437f35
           }
 
           mutable_arg->set_is_inlined(true);
