--- conflicted
+++ resolved
@@ -517,11 +517,9 @@
   /// \return true if task events from this task should be reported.
   bool EnableTaskEvents() const;
 
-<<<<<<< HEAD
+  TaskAttempt GetTaskAttempt() const;
+
   const std::string &TensorTransport() const;
-=======
-  TaskAttempt GetTaskAttempt() const;
->>>>>>> fe7c0c51
 
  private:
   void ComputeResources();
